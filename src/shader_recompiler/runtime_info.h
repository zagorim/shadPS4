--- conflicted
+++ resolved
@@ -96,12 +96,9 @@
     // from registers
     u32 output_control_points;
 
-<<<<<<< HEAD
-=======
     // from HullStateConstants in HsProgram (TODO dont rely on this)
     u32 tess_factor_stride;
 
->>>>>>> b023e4be
     // from tess constants buffer
     u32 ls_stride;
     u32 hs_cp_stride;
