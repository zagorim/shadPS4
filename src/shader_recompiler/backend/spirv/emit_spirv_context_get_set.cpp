--- conflicted
+++ resolved
@@ -294,10 +294,7 @@
         return ctx.OpSelect(ctx.U32[1], ctx.OpLoad(ctx.U1[1], ctx.front_facing), ctx.u32_one_value,
                             ctx.u32_zero_value);
     case IR::Attribute::PrimitiveId:
-<<<<<<< HEAD
-=======
     case IR::Attribute::TessPatchIdInVgt: // TODO see why this isnt DCEd
->>>>>>> b023e4be
         ASSERT(ctx.info.l_stage == LogicalStage::Geometry ||
                ctx.info.l_stage == LogicalStage::TessellationControl ||
                ctx.info.l_stage == LogicalStage::TessellationEval);
