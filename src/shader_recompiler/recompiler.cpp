--- conflicted
+++ resolved
@@ -88,13 +88,6 @@
     // Shader::Optimization::ConstantPropagationPass(program.post_order_blocks);
     dumpMatchingIR("post_ssa");
     if (stage == Stage::Hull) {
-<<<<<<< HEAD
-        Shader::Optimization::HullShaderTransform(program, runtime_info);
-        dumpMatchingIR("post_hull");
-    } else if (info.l_stage == LogicalStage::TessellationEval) {
-        Shader::Optimization::DomainShaderTransform(program, runtime_info);
-        dumpMatchingIR("post_domain");
-=======
         Shader::Optimization::TessellationPreprocess(program, runtime_info);
         Shader::Optimization::ConstantPropagationPass(program.post_order_blocks);
         dumpMatchingIR("pre_hull");
@@ -108,7 +101,6 @@
         Shader::Optimization::DomainShaderTransform(program, runtime_info);
         dumpMatchingIR("post_domain");
         Shader::Optimization::TessellationPostprocess(program, runtime_info);
->>>>>>> b023e4be
     }
     Shader::Optimization::ConstantPropagationPass(program.post_order_blocks);
     dumpMatchingIR("pre_ring");
