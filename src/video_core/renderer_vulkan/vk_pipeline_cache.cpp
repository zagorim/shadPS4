// SPDX-FileCopyrightText: Copyright 2024 shadPS4 Emulator Project
// SPDX-License-Identifier: GPL-2.0-or-later

#include <ranges>

#include "common/config.h"
#include "common/io_file.h"
#include "common/path_util.h"
#include "shader_recompiler/backend/spirv/emit_spirv.h"
#include "shader_recompiler/info.h"
#include "video_core/renderer_vulkan/renderer_vulkan.h"
#include "video_core/renderer_vulkan/vk_instance.h"
#include "video_core/renderer_vulkan/vk_pipeline_cache.h"
#include "video_core/renderer_vulkan/vk_scheduler.h"
#include "video_core/renderer_vulkan/vk_shader_util.h"

extern std::unique_ptr<Vulkan::RendererVulkan> renderer;

namespace Vulkan {

using Shader::VsOutput;

[[nodiscard]] inline u64 HashCombine(const u64 seed, const u64 hash) {
    return seed ^ (hash + 0x9e3779b9 + (seed << 6) + (seed >> 2));
}

constexpr static std::array DescriptorHeapSizes = {
    vk::DescriptorPoolSize{vk::DescriptorType::eUniformBuffer, 8192},
    vk::DescriptorPoolSize{vk::DescriptorType::eStorageBuffer, 1024},
    vk::DescriptorPoolSize{vk::DescriptorType::eUniformTexelBuffer, 128},
    vk::DescriptorPoolSize{vk::DescriptorType::eStorageTexelBuffer, 128},
    vk::DescriptorPoolSize{vk::DescriptorType::eSampledImage, 8192},
    vk::DescriptorPoolSize{vk::DescriptorType::eSampler, 1024},
};

void GatherVertexOutputs(Shader::VertexRuntimeInfo& info,
                         const AmdGpu::Liverpool::VsOutputControl& ctl) {
    const auto add_output = [&](VsOutput x, VsOutput y, VsOutput z, VsOutput w) {
        if (x != VsOutput::None || y != VsOutput::None || z != VsOutput::None ||
            w != VsOutput::None) {
            info.outputs.emplace_back(Shader::VsOutputMap{x, y, z, w});
        }
    };
    // VS_OUT_MISC_VEC
    add_output(ctl.use_vtx_point_size ? VsOutput::PointSprite : VsOutput::None,
               ctl.use_vtx_edge_flag
                   ? VsOutput::EdgeFlag
                   : (ctl.use_vtx_gs_cut_flag ? VsOutput::GsCutFlag : VsOutput::None),
               ctl.use_vtx_kill_flag
                   ? VsOutput::KillFlag
                   : (ctl.use_vtx_render_target_idx ? VsOutput::GsMrtIndex : VsOutput::None),
               ctl.use_vtx_viewport_idx ? VsOutput::GsVpIndex : VsOutput::None);
    // VS_OUT_CCDIST0
    add_output(ctl.IsClipDistEnabled(0)
                   ? VsOutput::ClipDist0
                   : (ctl.IsCullDistEnabled(0) ? VsOutput::CullDist0 : VsOutput::None),
               ctl.IsClipDistEnabled(1)
                   ? VsOutput::ClipDist1
                   : (ctl.IsCullDistEnabled(1) ? VsOutput::CullDist1 : VsOutput::None),
               ctl.IsClipDistEnabled(2)
                   ? VsOutput::ClipDist2
                   : (ctl.IsCullDistEnabled(2) ? VsOutput::CullDist2 : VsOutput::None),
               ctl.IsClipDistEnabled(3)
                   ? VsOutput::ClipDist3
                   : (ctl.IsCullDistEnabled(3) ? VsOutput::CullDist3 : VsOutput::None));
    // VS_OUT_CCDIST1
    add_output(ctl.IsClipDistEnabled(4)
                   ? VsOutput::ClipDist4
                   : (ctl.IsCullDistEnabled(4) ? VsOutput::CullDist4 : VsOutput::None),
               ctl.IsClipDistEnabled(5)
                   ? VsOutput::ClipDist5
                   : (ctl.IsCullDistEnabled(5) ? VsOutput::CullDist5 : VsOutput::None),
               ctl.IsClipDistEnabled(6)
                   ? VsOutput::ClipDist6
                   : (ctl.IsCullDistEnabled(6) ? VsOutput::CullDist6 : VsOutput::None),
               ctl.IsClipDistEnabled(7)
                   ? VsOutput::ClipDist7
                   : (ctl.IsCullDistEnabled(7) ? VsOutput::CullDist7 : VsOutput::None));
}

Shader::RuntimeInfo PipelineCache::BuildRuntimeInfo(Shader::Stage stage) {
    auto info = Shader::RuntimeInfo{stage};
    const auto& regs = liverpool->regs;
    switch (stage) {
    case Shader::Stage::Vertex: {
        info.num_user_data = regs.vs_program.settings.num_user_regs;
        info.num_input_vgprs = regs.vs_program.settings.vgpr_comp_cnt;
        info.num_allocated_vgprs = regs.vs_program.settings.num_vgprs * 4;
        GatherVertexOutputs(info.vs_info, regs.vs_output_control);
        info.vs_info.emulate_depth_negative_one_to_one =
            !instance.IsDepthClipControlSupported() &&
            regs.clipper_control.clip_space == Liverpool::ClipSpace::MinusWToW;
        break;
    }
    case Shader::Stage::Fragment: {
        info.num_user_data = regs.ps_program.settings.num_user_regs;
        info.num_allocated_vgprs = regs.ps_program.settings.num_vgprs * 4;
        std::ranges::transform(graphics_key.mrt_swizzles, info.fs_info.mrt_swizzles.begin(),
                               [](Liverpool::ColorBuffer::SwapMode mode) {
                                   return static_cast<Shader::MrtSwizzle>(mode);
                               });
        const auto& ps_inputs = regs.ps_inputs;
        for (u32 i = 0; i < regs.num_interp; i++) {
            info.fs_info.inputs.push_back({
                .param_index = u8(ps_inputs[i].input_offset.Value()),
                .is_default = bool(ps_inputs[i].use_default),
                .is_flat = bool(ps_inputs[i].flat_shade),
                .default_value = u8(ps_inputs[i].default_value),
            });
        }
        break;
    }
    case Shader::Stage::Compute: {
        const auto& cs_pgm = regs.cs_program;
        info.num_user_data = cs_pgm.settings.num_user_regs;
        info.num_allocated_vgprs = regs.cs_program.settings.num_vgprs * 4;
        info.cs_info.workgroup_size = {cs_pgm.num_thread_x.full, cs_pgm.num_thread_y.full,
                                       cs_pgm.num_thread_z.full};
        info.cs_info.tgid_enable = {cs_pgm.IsTgidEnabled(0), cs_pgm.IsTgidEnabled(1),
                                    cs_pgm.IsTgidEnabled(2)};
        info.cs_info.shared_memory_size = cs_pgm.SharedMemSize();
        break;
    }
    default:
        break;
    }
    return info;
}

PipelineCache::PipelineCache(const Instance& instance_, Scheduler& scheduler_,
                             AmdGpu::Liverpool* liverpool_)
    : instance{instance_}, scheduler{scheduler_}, liverpool{liverpool_},
      desc_heap{instance, scheduler.GetMasterSemaphore(), DescriptorHeapSizes} {
    profile = Shader::Profile{
        .supported_spirv = instance.ApiVersion() >= VK_API_VERSION_1_3 ? 0x00010600U : 0x00010500U,
        .subgroup_size = instance.SubgroupSize(),
        .support_explicit_workgroup_layout = true,
    };
    auto [cache_result, cache] = instance.GetDevice().createPipelineCacheUnique({});
    ASSERT_MSG(cache_result == vk::Result::eSuccess, "Failed to create pipeline cache: {}",
               vk::to_string(cache_result));
    pipeline_cache = std::move(cache);
}

PipelineCache::~PipelineCache() = default;

const GraphicsPipeline* PipelineCache::GetGraphicsPipeline() {
    const auto& regs = liverpool->regs;
    // Tessellation is unsupported so skip the draw to avoid locking up the driver.
    if (regs.primitive_type == Liverpool::PrimitiveType::PatchPrimitive) {
        return nullptr;
    }
    // There are several cases (e.g. FCE, FMask/HTile decompression) where we don't need to do an
    // actual draw hence can skip pipeline creation.
    if (regs.color_control.mode == Liverpool::ColorControl::OperationMode::EliminateFastClear) {
        LOG_TRACE(Render_Vulkan, "FCE pass skipped");
        return nullptr;
    }
    if (regs.color_control.mode == Liverpool::ColorControl::OperationMode::FmaskDecompress) {
        // TODO: check for a valid MRT1 to promote the draw to the resolve pass.
        LOG_TRACE(Render_Vulkan, "FMask decompression pass skipped");
        return nullptr;
    }
    if (regs.primitive_type == Liverpool::PrimitiveType::None) {
        LOG_TRACE(Render_Vulkan, "Primitive type 'None' skipped");
        return nullptr;
    }
    if (!RefreshGraphicsKey()) {
        return nullptr;
    }
    const auto [it, is_new] = graphics_pipelines.try_emplace(graphics_key);
    if (is_new) {
        it.value() = graphics_pipeline_pool.Create(instance, scheduler, desc_heap, graphics_key,
                                                   *pipeline_cache, infos, modules);
    }
    return it->second;
}

const ComputePipeline* PipelineCache::GetComputePipeline() {
    if (!RefreshComputeKey()) {
        return nullptr;
    }
    const auto [it, is_new] = compute_pipelines.try_emplace(compute_key);
    if (is_new) {
        it.value() = compute_pipeline_pool.Create(instance, scheduler, desc_heap, *pipeline_cache,
                                                  compute_key, *infos[0], modules[0]);
    }
    return it->second;
}

bool ShouldSkipShader(u64 shader_hash, const char* shader_type) {
<<<<<<< HEAD
    static constexpr std::array<u64, 4> skip_hashes = {0xc8854a11,
        0xaa9d023d, 0x17a64a21, 0x94ec4dfb}; 

   if (std::ranges::contains(skip_hashes, shader_hash)) {
=======
    static constexpr std::array<u64, 13> skip_hashes = {
        0x4899010a, 0xc8854a11, 0xaa9d023d, 0x17a64a21, 0x94ec4dfb, 0xbddb8fc7, 0x733dae6f,
        0x9a987165, 0x70ffb249, 0x34e9da69, 0xbfed1ef4, 0x6faab5f9, 0x125a83c1};
    if (std::ranges::contains(skip_hashes, shader_hash)) {
>>>>>>> ef2f9b54
        LOG_WARNING(Render_Vulkan, "Skipped {} shader hash {:#x}.", shader_type, shader_hash);
        return true;
   } 
   return false;
}

bool PipelineCache::RefreshGraphicsKey() {
    std::memset(&graphics_key, 0, sizeof(GraphicsPipelineKey));

    auto& regs = liverpool->regs;
    auto& key = graphics_key;

    key.depth_stencil = regs.depth_control;
    key.depth_stencil.depth_write_enable.Assign(regs.depth_control.depth_write_enable.Value() &&
                                                !regs.depth_render_control.depth_clear_enable);
    key.depth_bias_enable = regs.polygon_control.NeedsBias();

    const auto& db = regs.depth_buffer;
    const auto ds_format = LiverpoolToVK::DepthFormat(db.z_info.format, db.stencil_info.format);
    if (db.z_info.format != AmdGpu::Liverpool::DepthBuffer::ZFormat::Invalid) {
        key.depth_format = ds_format;
    } else {
        key.depth_format = vk::Format::eUndefined;
    }
    if (regs.depth_control.depth_enable) {
        key.depth_stencil.depth_enable.Assign(key.depth_format != vk::Format::eUndefined);
    }
    key.stencil = regs.stencil_control;

    if (db.stencil_info.format != AmdGpu::Liverpool::DepthBuffer::StencilFormat::Invalid) {
        key.stencil_format = key.depth_format;
    } else {
        key.stencil_format = vk::Format::eUndefined;
    }
    if (key.depth_stencil.stencil_enable) {
        key.depth_stencil.stencil_enable.Assign(key.stencil_format != vk::Format::eUndefined);
    }
    key.prim_type = regs.primitive_type;
    key.enable_primitive_restart = regs.enable_primitive_restart & 1;
    key.primitive_restart_index = regs.primitive_restart_index;
    key.polygon_mode = regs.polygon_control.PolyMode();
    key.cull_mode = regs.polygon_control.CullingMode();
    key.clip_space = regs.clipper_control.clip_space;
    key.front_face = regs.polygon_control.front_face;
    key.num_samples = regs.aa_config.NumSamples();

    const bool skip_cb_binding =
        regs.color_control.mode == AmdGpu::Liverpool::ColorControl::OperationMode::Disable;

    // `RenderingInfo` is assumed to be initialized with a contiguous array of valid color
    // attachments. This might be not a case as HW color buffers can be bound in an arbitrary
    // order. We need to do some arrays compaction at this stage
    key.color_formats.fill(vk::Format::eUndefined);
    key.blend_controls.fill({});
    key.write_masks.fill({});
    key.mrt_swizzles.fill(Liverpool::ColorBuffer::SwapMode::Standard);

    // First pass of bindings check to idenitfy formats and swizzles and pass them to rhe shader
    // recompiler.
    for (auto cb = 0u, remapped_cb = 0u; cb < Liverpool::NumColorBuffers; ++cb) {
        auto const& col_buf = regs.color_buffers[cb];
        if (skip_cb_binding || !col_buf || !regs.color_target_mask.GetMask(cb)) {
            continue;
        }
        const auto base_format =
            LiverpoolToVK::SurfaceFormat(col_buf.info.format, col_buf.NumFormat());
        const bool is_vo_surface = renderer->IsVideoOutSurface(col_buf);
        key.color_formats[remapped_cb] = LiverpoolToVK::AdjustColorBufferFormat(
            base_format, col_buf.info.comp_swap.Value(), false /*is_vo_surface*/);
        if (base_format == key.color_formats[remapped_cb]) {
            key.mrt_swizzles[remapped_cb] = col_buf.info.comp_swap.Value();
        }

        ++remapped_cb;
    }

    Shader::Backend::Bindings binding{};
    for (u32 i = 0; i < MaxShaderStages; i++) {
        if (!regs.stage_enable.IsStageEnabled(i)) {
            key.stage_hashes[i] = 0;
            infos[i] = nullptr;
            continue;
        }
        auto* pgm = regs.ProgramForStage(i);
        if (!pgm || !pgm->Address<u32*>()) {
            key.stage_hashes[i] = 0;
            infos[i] = nullptr;
            continue;
        }
        const auto* bininfo = Liverpool::GetBinaryInfo(*pgm);
        if (!bininfo->Valid()) {
            LOG_WARNING(Render_Vulkan, "Invalid binary info structure!");
            key.stage_hashes[i] = 0;
            infos[i] = nullptr;
            continue;
        }
        if (ShouldSkipShader(bininfo->shader_hash, "graphics")) {
            return false;
        }
        const auto stage = Shader::StageFromIndex(i);
        const auto params = Liverpool::GetParams(*pgm);

        if (stage != Shader::Stage::Vertex && stage != Shader::Stage::Fragment) {
            return false;
        }

        static bool TessMissingLogged = false;
        if (auto* pgm = regs.ProgramForStage(3);
            regs.stage_enable.IsStageEnabled(3) && pgm->Address() != 0) {
            if (!TessMissingLogged) {
                LOG_WARNING(Render_Vulkan, "Tess pipeline compilation skipped");
                TessMissingLogged = true;
            }
            return false;
        }

        std::tie(infos[i], modules[i], key.stage_hashes[i]) = GetProgram(stage, params, binding);
    }

    const auto* fs_info = infos[u32(Shader::Stage::Fragment)];
    key.mrt_mask = fs_info ? fs_info->mrt_mask : 0u;

    // Second pass to fill remain CB pipeline key data
    for (auto cb = 0u, remapped_cb = 0u; cb < Liverpool::NumColorBuffers; ++cb) {
        auto const& col_buf = regs.color_buffers[cb];
        if (skip_cb_binding || !col_buf || !regs.color_target_mask.GetMask(cb) ||
            (key.mrt_mask & (1u << cb)) == 0) {
            key.color_formats[cb] = vk::Format::eUndefined;
            key.mrt_swizzles[cb] = Liverpool::ColorBuffer::SwapMode::Standard;
            continue;
        }

        key.blend_controls[remapped_cb] = regs.blend_control[cb];
        key.blend_controls[remapped_cb].enable.Assign(key.blend_controls[remapped_cb].enable &&
                                                      !col_buf.info.blend_bypass);
        key.write_masks[remapped_cb] = vk::ColorComponentFlags{regs.color_target_mask.GetMask(cb)};
        key.cb_shader_mask.SetMask(remapped_cb, regs.color_shader_mask.GetMask(cb));

        ++remapped_cb;
    }
    return true;
}

bool PipelineCache::RefreshComputeKey() {
    Shader::Backend::Bindings binding{};
    const auto* cs_pgm = &liverpool->regs.cs_program;
    const auto cs_params = Liverpool::GetParams(*cs_pgm);
    if (ShouldSkipShader(cs_params.hash, "compute")) {
        return false;
    }
    std::tie(infos[0], modules[0], compute_key) =
        GetProgram(Shader::Stage::Compute, cs_params, binding);
    return true;
}

vk::ShaderModule PipelineCache::CompileModule(Shader::Info& info,
                                              const Shader::RuntimeInfo& runtime_info,
                                              std::span<const u32> code, size_t perm_idx,
                                              Shader::Backend::Bindings& binding) {
    LOG_INFO(Render_Vulkan, "Compiling {} shader {:#x} {}", info.stage, info.pgm_hash,
             perm_idx != 0 ? "(permutation)" : "");
    if (Config::dumpShaders()) {
        DumpShader(code, info.pgm_hash, info.stage, perm_idx, "bin");
    }

    const auto ir_program = Shader::TranslateProgram(code, pools, info, runtime_info, profile);
    const auto spv = Shader::Backend::SPIRV::EmitSPIRV(profile, runtime_info, ir_program, binding);
    if (Config::dumpShaders()) {
        DumpShader(spv, info.pgm_hash, info.stage, perm_idx, "spv");
    }

    const auto module = CompileSPV(spv, instance.GetDevice());
    const auto name = fmt::format("{}_{:#x}_{}", info.stage, info.pgm_hash, perm_idx);
    Vulkan::SetObjectName(instance.GetDevice(), module, name);
    return module;
}

std::tuple<const Shader::Info*, vk::ShaderModule, u64> PipelineCache::GetProgram(
    Shader::Stage stage, Shader::ShaderParams params, Shader::Backend::Bindings& binding) {
    const auto runtime_info = BuildRuntimeInfo(stage);
    auto [it_pgm, new_program] = program_cache.try_emplace(params.hash);
    if (new_program) {
        Program* program = program_pool.Create(stage, params);
        auto start = binding;
        const auto module = CompileModule(program->info, runtime_info, params.code, 0, binding);
        const auto spec = Shader::StageSpecialization(program->info, runtime_info, start);
        program->AddPermut(module, std::move(spec));
        it_pgm.value() = program;
        return std::make_tuple(&program->info, module, HashCombine(params.hash, 0));
    }

    Program* program = it_pgm->second;
    const auto& info = program->info;
    const auto spec = Shader::StageSpecialization(info, runtime_info, binding);
    size_t perm_idx = program->modules.size();
    vk::ShaderModule module{};

    const auto it = std::ranges::find(program->modules, spec, &Program::Module::spec);
    if (it == program->modules.end()) {
        auto new_info = Shader::Info(stage, params);
        module = CompileModule(new_info, runtime_info, params.code, perm_idx, binding);
        program->AddPermut(module, std::move(spec));
    } else {
        info.AddBindings(binding);
        module = it->module;
        perm_idx = std::distance(program->modules.begin(), it);
    }
    return std::make_tuple(&info, module, HashCombine(params.hash, perm_idx));
}

void PipelineCache::DumpShader(std::span<const u32> code, u64 hash, Shader::Stage stage,
                               size_t perm_idx, std::string_view ext) {
    using namespace Common::FS;
    const auto dump_dir = GetUserPath(PathType::ShaderDir) / "dumps";
    if (!std::filesystem::exists(dump_dir)) {
        std::filesystem::create_directories(dump_dir);
    }
    const auto filename = fmt::format("{}_{:#018x}_{}.{}", stage, hash, perm_idx, ext);
    const auto file = IOFile{dump_dir / filename, FileAccessMode::Write};
    file.WriteSpan(code);
}

} // namespace Vulkan<|MERGE_RESOLUTION|>--- conflicted
+++ resolved
@@ -189,21 +189,14 @@
 }
 
 bool ShouldSkipShader(u64 shader_hash, const char* shader_type) {
-<<<<<<< HEAD
-    static constexpr std::array<u64, 4> skip_hashes = {0xc8854a11,
-        0xaa9d023d, 0x17a64a21, 0x94ec4dfb}; 
-
-   if (std::ranges::contains(skip_hashes, shader_hash)) {
-=======
     static constexpr std::array<u64, 13> skip_hashes = {
         0x4899010a, 0xc8854a11, 0xaa9d023d, 0x17a64a21, 0x94ec4dfb, 0xbddb8fc7, 0x733dae6f,
         0x9a987165, 0x70ffb249, 0x34e9da69, 0xbfed1ef4, 0x6faab5f9, 0x125a83c1};
     if (std::ranges::contains(skip_hashes, shader_hash)) {
->>>>>>> ef2f9b54
         LOG_WARNING(Render_Vulkan, "Skipped {} shader hash {:#x}.", shader_type, shader_hash);
         return true;
-   } 
-   return false;
+    }
+    return false;
 }
 
 bool PipelineCache::RefreshGraphicsKey() {
