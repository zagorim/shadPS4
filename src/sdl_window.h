// SPDX-FileCopyrightText: Copyright 2024 shadPS4 Emulator Project
// SPDX-License-Identifier: GPL-2.0-or-later

#pragma once

#include <map>
#include <string>
#include "common/types.h"
#include "core/libraries/pad/pad.h"
#include "input/controller.h"

#include <SDL3/SDL_events.h>

// +1 and +2 is taken
#define SDL_MOUSE_WHEEL_UP SDL_EVENT_MOUSE_WHEEL + 3
#define SDL_MOUSE_WHEEL_DOWN SDL_EVENT_MOUSE_WHEEL + 4
#define SDL_MOUSE_WHEEL_LEFT SDL_EVENT_MOUSE_WHEEL + 5
#define SDL_MOUSE_WHEEL_RIGHT SDL_EVENT_MOUSE_WHEEL + 6

#define LEFTJOYSTICK_HALFMODE 0x00010000
#define RIGHTJOYSTICK_HALFMODE 0x00020000

#include <SDL3/SDL_events.h>

struct SDL_Window;
struct SDL_Gamepad;
union SDL_Event;

namespace Input {
class GameController;
}

namespace KBMConfig {

class KeyBinding {
public:
    Uint32 key;
    SDL_Keymod modifier;
    KeyBinding(SDL_Keycode k, SDL_Keymod m) : key(k), modifier(m){};
    KeyBinding(const SDL_Event* event);
    bool operator<(const KeyBinding& other) const;
    ~KeyBinding(){};
    static SDL_Keymod getCustomModState();
};

struct AxisMapping {
    Input::Axis axis;
    int value; // Value to set for key press (+127 or -127 for movement)
};

std::string getDefaultKeyboardConfig();
void parseInputConfig(const std::string game_id);

using Libraries::Pad::OrbisPadButtonDataOffset;
// i strongly suggest you collapse these maps
const std::map<std::string, u32> string_to_cbutton_map = {
    {"triangle", OrbisPadButtonDataOffset::ORBIS_PAD_BUTTON_TRIANGLE},
    {"circle", OrbisPadButtonDataOffset::ORBIS_PAD_BUTTON_CIRCLE},
    {"cross", OrbisPadButtonDataOffset::ORBIS_PAD_BUTTON_CROSS},
    {"square", OrbisPadButtonDataOffset::ORBIS_PAD_BUTTON_SQUARE},
    {"l1", OrbisPadButtonDataOffset::ORBIS_PAD_BUTTON_L1},
    {"l2", OrbisPadButtonDataOffset::ORBIS_PAD_BUTTON_L2},
    {"r1", OrbisPadButtonDataOffset::ORBIS_PAD_BUTTON_R1},
    {"r2", OrbisPadButtonDataOffset::ORBIS_PAD_BUTTON_R2},
    {"l3", OrbisPadButtonDataOffset::ORBIS_PAD_BUTTON_L3},
    {"r3", OrbisPadButtonDataOffset::ORBIS_PAD_BUTTON_R3},
    {"options", OrbisPadButtonDataOffset::ORBIS_PAD_BUTTON_OPTIONS},
    {"touchpad", OrbisPadButtonDataOffset::ORBIS_PAD_BUTTON_TOUCH_PAD},
    {"up", OrbisPadButtonDataOffset::ORBIS_PAD_BUTTON_UP},
    {"down", OrbisPadButtonDataOffset::ORBIS_PAD_BUTTON_DOWN},
    {"left", OrbisPadButtonDataOffset::ORBIS_PAD_BUTTON_LEFT},
    {"right", OrbisPadButtonDataOffset::ORBIS_PAD_BUTTON_RIGHT},
    {"leftjoystick_halfmode", LEFTJOYSTICK_HALFMODE},
    {"rightjoystick_halfmode", RIGHTJOYSTICK_HALFMODE},
};
const std::map<std::string, AxisMapping> string_to_axis_map = {
    {"axis_left_x_plus", {Input::Axis::LeftX, 127}},
    {"axis_left_x_minus", {Input::Axis::LeftX, -127}},
    {"axis_left_y_plus", {Input::Axis::LeftY, 127}},
    {"axis_left_y_minus", {Input::Axis::LeftY, -127}},
    {"axis_right_x_plus", {Input::Axis::RightX, 127}},
    {"axis_right_x_minus", {Input::Axis::RightX, -127}},
    {"axis_right_y_plus", {Input::Axis::RightY, 127}},
    {"axis_right_y_minus", {Input::Axis::RightY, -127}},
};
const std::map<std::string, u32> string_to_keyboard_key_map = {
    {"a", SDLK_A},
    {"b", SDLK_B},
    {"c", SDLK_C},
    {"d", SDLK_D},
    {"e", SDLK_E},
    {"f", SDLK_F},
    {"g", SDLK_G},
    {"h", SDLK_H},
    {"i", SDLK_I},
    {"j", SDLK_J},
    {"k", SDLK_K},
    {"l", SDLK_L},
    {"m", SDLK_M},
    {"n", SDLK_N},
    {"o", SDLK_O},
    {"p", SDLK_P},
    {"q", SDLK_Q},
    {"r", SDLK_R},
    {"s", SDLK_S},
    {"t", SDLK_T},
    {"u", SDLK_U},
    {"v", SDLK_V},
    {"w", SDLK_W},
    {"x", SDLK_X},
    {"y", SDLK_Y},
    {"z", SDLK_Z},
    {"0", SDLK_0},
    {"1", SDLK_1},
    {"2", SDLK_2},
    {"3", SDLK_3},
    {"4", SDLK_4},
    {"5", SDLK_5},
    {"6", SDLK_6},
    {"7", SDLK_7},
    {"8", SDLK_8},
    {"9", SDLK_9},
    {"kp0", SDLK_KP_0},
    {"kp1", SDLK_KP_1},
    {"kp2", SDLK_KP_2},
    {"kp3", SDLK_KP_3},
    {"kp4", SDLK_KP_4},
    {"kp5", SDLK_KP_5},
    {"kp6", SDLK_KP_6},
    {"kp7", SDLK_KP_7},
    {"kp8", SDLK_KP_8},
    {"kp9", SDLK_KP_9},
    {"comma", SDLK_COMMA},
    {"period", SDLK_PERIOD},
    {"question", SDLK_QUESTION},
    {"semicolon", SDLK_SEMICOLON},
    {"minus", SDLK_MINUS},
    {"underscore", SDLK_UNDERSCORE},
    {"lparenthesis", SDLK_LEFTPAREN},
    {"rparenthesis", SDLK_RIGHTPAREN},
    {"lbracket", SDLK_LEFTBRACKET},
    {"rbracket", SDLK_RIGHTBRACKET},
    {"lbrace", SDLK_LEFTBRACE},
    {"rbrace", SDLK_RIGHTBRACE},
    {"backslash", SDLK_BACKSLASH},
    {"dash", SDLK_SLASH},
    {"enter", SDLK_RETURN},
    {"space", SDLK_SPACE},
    {"tab", SDLK_TAB},
    {"backspace", SDLK_BACKSPACE},
    {"escape", SDLK_ESCAPE},
    {"left", SDLK_LEFT},
    {"right", SDLK_RIGHT},
    {"up", SDLK_UP},
    {"down", SDLK_DOWN},
    {"lctrl", SDLK_LCTRL},
    {"rctrl", SDLK_RCTRL},
    {"lshift", SDLK_LSHIFT},
    {"rshift", SDLK_RSHIFT},
    {"lalt", SDLK_LALT},
    {"ralt", SDLK_RALT},
    {"lmeta", SDLK_LGUI},
    {"rmeta", SDLK_RGUI},
    {"lwin", SDLK_LGUI},
    {"rwin", SDLK_RGUI},
    {"home", SDLK_HOME},
    {"end", SDLK_END},
    {"pgup", SDLK_PAGEUP},
    {"pgdown", SDLK_PAGEDOWN},
    {"leftbutton", SDL_BUTTON_LEFT},
    {"rightbutton", SDL_BUTTON_RIGHT},
    {"middlebutton", SDL_BUTTON_MIDDLE},
    {"sidebuttonback", SDL_BUTTON_X1},
    {"sidebuttonforward", SDL_BUTTON_X2},
    {"mousewheelup", SDL_MOUSE_WHEEL_UP},
    {"mousewheeldown", SDL_MOUSE_WHEEL_DOWN},
    {"mousewheelleft", SDL_MOUSE_WHEEL_LEFT},
    {"mousewheelright", SDL_MOUSE_WHEEL_RIGHT},
    {"kpperiod", SDLK_KP_PERIOD},
    {"kpcomma", SDLK_KP_COMMA},
    {"kpdivide", SDLK_KP_DIVIDE},
    {"kpmultiply", SDLK_KP_MULTIPLY},
    {"kpminus", SDLK_KP_MINUS},
    {"kpplus", SDLK_KP_PLUS},
    {"kpenter", SDLK_KP_ENTER},
    {"kpequals", SDLK_KP_EQUALS},
    {"capslock", SDLK_CAPSLOCK},
};
const std::map<std::string, u32> string_to_keyboard_mod_key_map = {
    {"lshift", SDL_KMOD_LSHIFT}, {"rshift", SDL_KMOD_RSHIFT},
    {"lctrl", SDL_KMOD_LCTRL},   {"rctrl", SDL_KMOD_RCTRL},
    {"lalt", SDL_KMOD_LALT},     {"ralt", SDL_KMOD_RALT},
    {"shift", SDL_KMOD_SHIFT},   {"ctrl", SDL_KMOD_CTRL},
    {"alt", SDL_KMOD_ALT},       {"l_meta", SDL_KMOD_LGUI},
    {"r_meta", SDL_KMOD_RGUI},   {"meta", SDL_KMOD_GUI},
    {"lwin", SDL_KMOD_LGUI},     {"rwin", SDL_KMOD_RGUI},
    {"win", SDL_KMOD_GUI},       {"capslock", SDL_KMOD_CAPS},
    {"numlock", SDL_KMOD_NUM},   {"none", SDL_KMOD_NONE}, // if you want to be fancy
};

// Button map: maps key+modifier to controller button
extern std::map<KeyBinding, u32> button_map;
extern std::map<KeyBinding, AxisMapping> axis_map;
extern std::map<SDL_Keycode, std::pair<SDL_Keymod, bool>> key_to_modkey_toggle_map;

} // namespace KBMConfig

namespace Frontend {

std::string getDefaultKeyboardConfig();

class KeyBinding {
public:
    Uint32 key;
    SDL_Keymod modifier;
    KeyBinding(SDL_Keycode k, SDL_Keymod m) : key(k), modifier(m){};
    KeyBinding(const SDL_Event* event);
    bool operator<(const KeyBinding& other) const;
    ~KeyBinding(){};
};

enum class WindowSystemType : u8 {
    Headless,
    Windows,
    X11,
    Wayland,
    Metal,
};

struct WindowSystemInfo {
    // Connection to a display server. This is used on X11 and Wayland platforms.
    void* display_connection = nullptr;

    // Render surface. This is a pointer to the native window handle, which depends
    // on the platform. e.g. HWND for Windows, Window for X11. If the surface is
    // set to nullptr, the video backend will run in headless mode.
    void* render_surface = nullptr;

    // Scale of the render surface. For hidpi systems, this will be >1.
    float render_surface_scale = 1.0f;

    // Window system type. Determines which GL context or Vulkan WSI is used.
    WindowSystemType type = WindowSystemType::Headless;
};

class WindowSDL {
public:
    explicit WindowSDL(s32 width, s32 height, Input::GameController* controller,
                       std::string_view window_title);
    ~WindowSDL();

    s32 getWidth() const {
        return width;
    }

    s32 getHeight() const {
        return height;
    }

    bool isOpen() const {
        return is_open;
    }

    [[nodiscard]] SDL_Window* GetSdlWindow() const {
        return window;
    }

    WindowSystemInfo getWindowInfo() const {
        return window_info;
    }

    void waitEvent();
    void updateMouse();
<<<<<<< HEAD
=======

    void initTimers();
>>>>>>> 7ab50857

private:
    void onResize();
    void onKeyboardMouseEvent(const SDL_Event* event);
    void onGamepadEvent(const SDL_Event* event);
    int sdlGamepadToOrbisButton(u8 button);

<<<<<<< HEAD
    void updateModKeyedInputsManually(KeyBinding& binding);
    void updateButton(KeyBinding& binding, u32 button, bool isPressed);
    static Uint32 keyRepeatCallback(void* param, Uint32 id, Uint32 interval);
    static Uint32 mousePolling(void* param, Uint32 id, Uint32 interval);

    void parseInputConfig(const std::string& filename);

=======
    void updateModKeyedInputsManually(KBMConfig::KeyBinding& binding);
    void updateButton(KBMConfig::KeyBinding& binding, u32 button, bool isPressed);
    static Uint32 keyRepeatCallback(void* param, Uint32 id, Uint32 interval);
    static Uint32 mousePolling(void* param, Uint32 id, Uint32 interval);

>>>>>>> 7ab50857
private:
    s32 width;
    s32 height;
    Input::GameController* controller;
    WindowSystemInfo window_info{};
    SDL_Window* window{};
    bool is_shown{};
    bool is_open{true};
};

} // namespace Frontend<|MERGE_RESOLUTION|>--- conflicted
+++ resolved
@@ -20,8 +20,6 @@
 #define LEFTJOYSTICK_HALFMODE 0x00010000
 #define RIGHTJOYSTICK_HALFMODE 0x00020000
 
-#include <SDL3/SDL_events.h>
-
 struct SDL_Window;
 struct SDL_Gamepad;
 union SDL_Event;
@@ -31,6 +29,8 @@
 }
 
 namespace KBMConfig {
+
+std::string getDefaultKeyboardConfig();
 
 class KeyBinding {
 public:
@@ -207,18 +207,6 @@
 
 namespace Frontend {
 
-std::string getDefaultKeyboardConfig();
-
-class KeyBinding {
-public:
-    Uint32 key;
-    SDL_Keymod modifier;
-    KeyBinding(SDL_Keycode k, SDL_Keymod m) : key(k), modifier(m){};
-    KeyBinding(const SDL_Event* event);
-    bool operator<(const KeyBinding& other) const;
-    ~KeyBinding(){};
-};
-
 enum class WindowSystemType : u8 {
     Headless,
     Windows,
@@ -271,11 +259,8 @@
 
     void waitEvent();
     void updateMouse();
-<<<<<<< HEAD
-=======
 
     void initTimers();
->>>>>>> 7ab50857
 
 private:
     void onResize();
@@ -283,21 +268,11 @@
     void onGamepadEvent(const SDL_Event* event);
     int sdlGamepadToOrbisButton(u8 button);
 
-<<<<<<< HEAD
-    void updateModKeyedInputsManually(KeyBinding& binding);
-    void updateButton(KeyBinding& binding, u32 button, bool isPressed);
-    static Uint32 keyRepeatCallback(void* param, Uint32 id, Uint32 interval);
-    static Uint32 mousePolling(void* param, Uint32 id, Uint32 interval);
-
-    void parseInputConfig(const std::string& filename);
-
-=======
     void updateModKeyedInputsManually(KBMConfig::KeyBinding& binding);
     void updateButton(KBMConfig::KeyBinding& binding, u32 button, bool isPressed);
     static Uint32 keyRepeatCallback(void* param, Uint32 id, Uint32 interval);
     static Uint32 mousePolling(void* param, Uint32 id, Uint32 interval);
 
->>>>>>> 7ab50857
 private:
     s32 width;
     s32 height;
