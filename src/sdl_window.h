// SPDX-FileCopyrightText: Copyright 2024 shadPS4 Emulator Project
// SPDX-License-Identifier: GPL-2.0-or-later

#pragma once

#include <map>
#include <string>
#include "common/types.h"
#include "core/libraries/pad/pad.h"
#include "input/controller.h"

#include <SDL3/SDL_events.h>

// +1 and +2 is taken
#define SDL_MOUSE_WHEEL_UP SDL_EVENT_MOUSE_WHEEL + 3
#define SDL_MOUSE_WHEEL_DOWN SDL_EVENT_MOUSE_WHEEL + 4
#define SDL_MOUSE_WHEEL_LEFT SDL_EVENT_MOUSE_WHEEL + 5
#define SDL_MOUSE_WHEEL_RIGHT SDL_EVENT_MOUSE_WHEEL + 6

#define LEFTJOYSTICK_HALFMODE 0x00010000
#define RIGHTJOYSTICK_HALFMODE 0x00020000

struct SDL_Window;
struct SDL_Gamepad;
union SDL_Event;

namespace Input {
class GameController;
}

namespace KBMConfig {

class KeyBinding {
public:
    Uint32 key;
    SDL_Keymod modifier;
    KeyBinding(SDL_Keycode k, SDL_Keymod m) : key(k), modifier(m){};
    KeyBinding(const SDL_Event* event);
    bool operator<(const KeyBinding& other) const;
    ~KeyBinding(){};
    static SDL_Keymod getCustomModState();
};

struct AxisMapping {
    Input::Axis axis;
    int value; // Value to set for key press (+127 or -127 for movement)
};

<<<<<<< HEAD
// Define a struct to hold any necessary timing information for delayed actions
struct DelayedAction {
    Uint64 triggerTime; // When the action should be triggered
    SDL_Event event;    //  Event data
};

=======
>>>>>>> 9a6a6f13
std::string getDefaultKeyboardConfig();
void parseInputConfig(const std::string game_id);

using Libraries::Pad::OrbisPadButtonDataOffset;
// i strongly suggest you collapse these maps
const std::map<std::string, u32> string_to_cbutton_map = {
    {"triangle", OrbisPadButtonDataOffset::ORBIS_PAD_BUTTON_TRIANGLE},
    {"circle", OrbisPadButtonDataOffset::ORBIS_PAD_BUTTON_CIRCLE},
    {"cross", OrbisPadButtonDataOffset::ORBIS_PAD_BUTTON_CROSS},
    {"square", OrbisPadButtonDataOffset::ORBIS_PAD_BUTTON_SQUARE},
    {"l1", OrbisPadButtonDataOffset::ORBIS_PAD_BUTTON_L1},
    {"l2", OrbisPadButtonDataOffset::ORBIS_PAD_BUTTON_L2},
    {"r1", OrbisPadButtonDataOffset::ORBIS_PAD_BUTTON_R1},
    {"r2", OrbisPadButtonDataOffset::ORBIS_PAD_BUTTON_R2},
    {"l3", OrbisPadButtonDataOffset::ORBIS_PAD_BUTTON_L3},
    {"r3", OrbisPadButtonDataOffset::ORBIS_PAD_BUTTON_R3},
    {"options", OrbisPadButtonDataOffset::ORBIS_PAD_BUTTON_OPTIONS},
    {"touchpad", OrbisPadButtonDataOffset::ORBIS_PAD_BUTTON_TOUCH_PAD},
    {"up", OrbisPadButtonDataOffset::ORBIS_PAD_BUTTON_UP},
    {"down", OrbisPadButtonDataOffset::ORBIS_PAD_BUTTON_DOWN},
    {"left", OrbisPadButtonDataOffset::ORBIS_PAD_BUTTON_LEFT},
    {"right", OrbisPadButtonDataOffset::ORBIS_PAD_BUTTON_RIGHT},
    {"leftjoystick_halfmode", LEFTJOYSTICK_HALFMODE},
    {"rightjoystick_halfmode", RIGHTJOYSTICK_HALFMODE},
};
const std::map<std::string, AxisMapping> string_to_axis_map = {
    {"axis_left_x_plus", {Input::Axis::LeftX, 127}},
    {"axis_left_x_minus", {Input::Axis::LeftX, -127}},
    {"axis_left_y_plus", {Input::Axis::LeftY, 127}},
    {"axis_left_y_minus", {Input::Axis::LeftY, -127}},
    {"axis_right_x_plus", {Input::Axis::RightX, 127}},
    {"axis_right_x_minus", {Input::Axis::RightX, -127}},
    {"axis_right_y_plus", {Input::Axis::RightY, 127}},
    {"axis_right_y_minus", {Input::Axis::RightY, -127}},
};
const std::map<std::string, u32> string_to_keyboard_key_map = {
    {"a", SDLK_A},
    {"b", SDLK_B},
    {"c", SDLK_C},
    {"d", SDLK_D},
    {"e", SDLK_E},
    {"f", SDLK_F},
    {"g", SDLK_G},
    {"h", SDLK_H},
    {"i", SDLK_I},
    {"j", SDLK_J},
    {"k", SDLK_K},
    {"l", SDLK_L},
    {"m", SDLK_M},
    {"n", SDLK_N},
    {"o", SDLK_O},
    {"p", SDLK_P},
    {"q", SDLK_Q},
    {"r", SDLK_R},
    {"s", SDLK_S},
    {"t", SDLK_T},
    {"u", SDLK_U},
    {"v", SDLK_V},
    {"w", SDLK_W},
    {"x", SDLK_X},
    {"y", SDLK_Y},
    {"z", SDLK_Z},
    {"0", SDLK_0},
    {"1", SDLK_1},
    {"2", SDLK_2},
    {"3", SDLK_3},
    {"4", SDLK_4},
    {"5", SDLK_5},
    {"6", SDLK_6},
    {"7", SDLK_7},
    {"8", SDLK_8},
    {"9", SDLK_9},
    {"kp0", SDLK_KP_0},
    {"kp1", SDLK_KP_1},
    {"kp2", SDLK_KP_2},
    {"kp3", SDLK_KP_3},
    {"kp4", SDLK_KP_4},
    {"kp5", SDLK_KP_5},
    {"kp6", SDLK_KP_6},
    {"kp7", SDLK_KP_7},
    {"kp8", SDLK_KP_8},
    {"kp9", SDLK_KP_9},
    {"comma", SDLK_COMMA},
    {"period", SDLK_PERIOD},
    {"question", SDLK_QUESTION},
    {"semicolon", SDLK_SEMICOLON},
    {"minus", SDLK_MINUS},
    {"underscore", SDLK_UNDERSCORE},
    {"lparenthesis", SDLK_LEFTPAREN},
    {"rparenthesis", SDLK_RIGHTPAREN},
    {"lbracket", SDLK_LEFTBRACKET},
    {"rbracket", SDLK_RIGHTBRACKET},
    {"lbrace", SDLK_LEFTBRACE},
    {"rbrace", SDLK_RIGHTBRACE},
    {"backslash", SDLK_BACKSLASH},
    {"dash", SDLK_SLASH},
    {"enter", SDLK_RETURN},
    {"space", SDLK_SPACE},
    {"tab", SDLK_TAB},
    {"backspace", SDLK_BACKSPACE},
    {"escape", SDLK_ESCAPE},
    {"left", SDLK_LEFT},
    {"right", SDLK_RIGHT},
    {"up", SDLK_UP},
    {"down", SDLK_DOWN},
    {"lctrl", SDLK_LCTRL},
    {"rctrl", SDLK_RCTRL},
    {"lshift", SDLK_LSHIFT},
    {"rshift", SDLK_RSHIFT},
    {"lalt", SDLK_LALT},
    {"ralt", SDLK_RALT},
    {"lmeta", SDLK_LGUI},
    {"rmeta", SDLK_RGUI},
    {"lwin", SDLK_LGUI},
    {"rwin", SDLK_RGUI},
    {"home", SDLK_HOME},
    {"end", SDLK_END},
    {"pgup", SDLK_PAGEUP},
    {"pgdown", SDLK_PAGEDOWN},
    {"leftbutton", SDL_BUTTON_LEFT},
    {"rightbutton", SDL_BUTTON_RIGHT},
    {"middlebutton", SDL_BUTTON_MIDDLE},
    {"sidebuttonback", SDL_BUTTON_X1},
    {"sidebuttonforward", SDL_BUTTON_X2},
    {"mousewheelup", SDL_MOUSE_WHEEL_UP},
    {"mousewheeldown", SDL_MOUSE_WHEEL_DOWN},
    {"mousewheelleft", SDL_MOUSE_WHEEL_LEFT},
    {"mousewheelright", SDL_MOUSE_WHEEL_RIGHT},
    {"kpperiod", SDLK_KP_PERIOD},
    {"kpcomma", SDLK_KP_COMMA},
    {"kpdivide", SDLK_KP_DIVIDE},
    {"kpmultiply", SDLK_KP_MULTIPLY},
    {"kpminus", SDLK_KP_MINUS},
    {"kpplus", SDLK_KP_PLUS},
    {"kpenter", SDLK_KP_ENTER},
    {"kpequals", SDLK_KP_EQUALS},
    {"capslock", SDLK_CAPSLOCK},
};
const std::map<std::string, u32> string_to_keyboard_mod_key_map = {
    {"lshift", SDL_KMOD_LSHIFT}, {"rshift", SDL_KMOD_RSHIFT},
    {"lctrl", SDL_KMOD_LCTRL},   {"rctrl", SDL_KMOD_RCTRL},
    {"lalt", SDL_KMOD_LALT},     {"ralt", SDL_KMOD_RALT},
    {"shift", SDL_KMOD_SHIFT},   {"ctrl", SDL_KMOD_CTRL},
    {"alt", SDL_KMOD_ALT},       {"l_meta", SDL_KMOD_LGUI},
    {"r_meta", SDL_KMOD_RGUI},   {"meta", SDL_KMOD_GUI},
    {"lwin", SDL_KMOD_LGUI},     {"rwin", SDL_KMOD_RGUI},
    {"win", SDL_KMOD_GUI},       {"capslock", SDL_KMOD_CAPS},
    {"numlock", SDL_KMOD_NUM},   {"none", SDL_KMOD_NONE}, // if you want to be fancy
};

// Button map: maps key+modifier to controller button
extern std::map<KeyBinding, u32> button_map;
extern std::map<KeyBinding, AxisMapping> axis_map;
extern std::map<SDL_Keycode, std::pair<SDL_Keymod, bool>> key_to_modkey_toggle_map;

} // namespace KBMConfig

namespace Frontend {

enum class WindowSystemType : u8 {
    Headless,
    Windows,
    X11,
    Wayland,
    Metal,
};

struct WindowSystemInfo {
    // Connection to a display server. This is used on X11 and Wayland platforms.
    void* display_connection = nullptr;

    // Render surface. This is a pointer to the native window handle, which depends
    // on the platform. e.g. HWND for Windows, Window for X11. If the surface is
    // set to nullptr, the video backend will run in headless mode.
    void* render_surface = nullptr;

    // Scale of the render surface. For hidpi systems, this will be >1.
    float render_surface_scale = 1.0f;

    // Window system type. Determines which GL context or Vulkan WSI is used.
    WindowSystemType type = WindowSystemType::Headless;
};

class WindowSDL {
public:
    explicit WindowSDL(s32 width, s32 height, Input::GameController* controller,
                       std::string_view window_title);
    ~WindowSDL();

    s32 getWidth() const {
        return width;
    }

    s32 getHeight() const {
        return height;
    }

    bool isOpen() const {
        return is_open;
    }

    [[nodiscard]] SDL_Window* GetSdlWindow() const {
        return window;
    }

    WindowSystemInfo getWindowInfo() const {
        return window_info;
    }

    void waitEvent();
    void updateMouse();

    void initTimers();

private:
    void onResize();
    void onKeyboardMouseEvent(const SDL_Event* event);
    void onGamepadEvent(const SDL_Event* event);
    int sdlGamepadToOrbisButton(u8 button);

    void updateModKeyedInputsManually(KBMConfig::KeyBinding& binding);
    void updateButton(KBMConfig::KeyBinding& binding, u32 button, bool isPressed);
<<<<<<< HEAD
    static Uint32 mousePolling(void* param, Uint32 id, Uint32 interval);
    void handleDelayedActions();
=======
    static Uint32 keyRepeatCallback(void* param, Uint32 id, Uint32 interval);
    static Uint32 mousePolling(void* param, Uint32 id, Uint32 interval);
>>>>>>> 9a6a6f13

private:
    s32 width;
    s32 height;
    Input::GameController* controller;
    WindowSystemInfo window_info{};
    SDL_Window* window{};
    bool is_shown{};
    bool is_open{true};
};

} // namespace Frontend<|MERGE_RESOLUTION|>--- conflicted
+++ resolved
@@ -46,15 +46,6 @@
     int value; // Value to set for key press (+127 or -127 for movement)
 };
 
-<<<<<<< HEAD
-// Define a struct to hold any necessary timing information for delayed actions
-struct DelayedAction {
-    Uint64 triggerTime; // When the action should be triggered
-    SDL_Event event;    //  Event data
-};
-
-=======
->>>>>>> 9a6a6f13
 std::string getDefaultKeyboardConfig();
 void parseInputConfig(const std::string game_id);
 
@@ -277,13 +268,8 @@
 
     void updateModKeyedInputsManually(KBMConfig::KeyBinding& binding);
     void updateButton(KBMConfig::KeyBinding& binding, u32 button, bool isPressed);
-<<<<<<< HEAD
-    static Uint32 mousePolling(void* param, Uint32 id, Uint32 interval);
-    void handleDelayedActions();
-=======
     static Uint32 keyRepeatCallback(void* param, Uint32 id, Uint32 interval);
     static Uint32 mousePolling(void* param, Uint32 id, Uint32 interval);
->>>>>>> 9a6a6f13
 
 private:
     s32 width;
