// SPDX-FileCopyrightText: Copyright 2024 shadPS4 Emulator Project
// SPDX-License-Identifier: GPL-2.0-or-later

#include <fstream>
#include <iostream>
#include <map>
#include <sstream>
#include <string>
#include <vector>

#include <SDL3/SDL_events.h>
#include <SDL3/SDL_init.h>
#include <SDL3/SDL_properties.h>
#include <SDL3/SDL_timer.h>
#include <SDL3/SDL_video.h>
#include "common/assert.h"
#include "common/config.h"
<<<<<<< HEAD
=======
#include "common/elf_info.h"
>>>>>>> 7ab50857
#include "common/io_file.h"
#include "common/path_util.h"
#include "common/version.h"
#include "core/libraries/pad/pad.h"
#include "imgui/renderer/imgui_core.h"
#include "input/controller.h"
#include "sdl_window.h"
#include "video_core/renderdoc.h"

#ifdef __APPLE__
#include <SDL3/SDL_metal.h>
#endif

<<<<<<< HEAD
// +1 and +2 is taken
#define SDL_EVENT_MOUSE_WHEEL_UP SDL_EVENT_MOUSE_WHEEL + 3
#define SDL_EVENT_MOUSE_WHEEL_DOWN SDL_EVENT_MOUSE_WHEEL + 4
#define SDL_EVENT_MOUSE_WHEEL_LEFT SDL_EVENT_MOUSE_WHEEL + 5
#define SDL_EVENT_MOUSE_WHEEL_RIGHT SDL_EVENT_MOUSE_WHEEL + 6

#define LEFTJOYSTICK_HALFMODE 0x00010000
#define RIGHTJOYSTICK_HALFMODE 0x00020000

=======
>>>>>>> 7ab50857
Uint32 getMouseWheelEvent(const SDL_Event* event) {
    if (event->type != SDL_EVENT_MOUSE_WHEEL)
        return 0;
    // std::cout << "We got a wheel event! ";
    if (event->wheel.y > 0) {
<<<<<<< HEAD
        return SDL_EVENT_MOUSE_WHEEL_UP;
    } else if (event->wheel.y < 0) {
        return SDL_EVENT_MOUSE_WHEEL_DOWN;
    } else if (event->wheel.x > 0) {
        return SDL_EVENT_MOUSE_WHEEL_RIGHT;
    } else if (event->wheel.x < 0) {
        return SDL_EVENT_MOUSE_WHEEL_LEFT;
=======
        return SDL_MOUSE_WHEEL_UP;
    } else if (event->wheel.y < 0) {
        return SDL_MOUSE_WHEEL_DOWN;
    } else if (event->wheel.x > 0) {
        return SDL_MOUSE_WHEEL_RIGHT;
    } else if (event->wheel.x < 0) {
        return SDL_MOUSE_WHEEL_LEFT;
>>>>>>> 7ab50857
    }
    return 0;
}

<<<<<<< HEAD
namespace Frontend {
using Libraries::Pad::OrbisPadButtonDataOffset;

KeyBinding::KeyBinding(const SDL_Event* event) {
    modifier = SDL_GetModState();
    key = 0;
    // std::cout << "Someone called the new binding ctor!\n";
    if (event->type == SDL_EVENT_KEY_DOWN || event->type == SDL_EVENT_KEY_UP) {
        key = event->key.key;
    } else if (event->type == SDL_EVENT_MOUSE_BUTTON_DOWN ||
               event->type == SDL_EVENT_MOUSE_BUTTON_UP) {
        key = event->button.button;
    } else if (event->type == SDL_EVENT_MOUSE_WHEEL) {
        key = getMouseWheelEvent(event);
    } else {
        std::cout << "We don't support this event type!\n";
    }
}
bool KeyBinding::operator<(const KeyBinding& other) const {
    return std::tie(key, modifier) < std::tie(other.key, other.modifier);
}
=======
namespace KBMConfig {
using Libraries::Pad::OrbisPadButtonDataOffset;

// i wrapped it in a function so I can collapse it
std::string getDefaultKeyboardConfig() {
    std::string default_config =
        R"(## SPDX-FileCopyrightText: Copyright 2024 shadPS4 Emulator Project
## SPDX-License-Identifier: GPL-2.0-or-later
 
#This is the default keybinding config
#To change per-game configs, modify the CUSAXXXXX.ini files
#To change the default config that applies to new games without already existing configs, modify default.ini
#If you don't like certain mappings, delete, change or comment them out.
#You can add any amount of KBM keybinds to a single controller input,
#but you can use each KBM keybind for one controller input.

#Keybinds used by the emulator (these are unchangeable):
#F11 : fullscreen
#F10 : FPS counter
#F9  : toggle mouse-to-joystick input 
#       (it overwrites everything else to that joystick, so this is required)
#F8  : reparse keyboard input(this)

#This is a mapping for Bloodborne, inspired by other Souls titles on PC.

#Specifies which joystick the mouse movement controls.
mouse_to_joystick = right;

#Use healing item, change status in inventory
triangle = f;
#Dodge, back in inventory
circle = space;
#Interact, select item in inventory
cross = e;
#Use quick item, remove item in inventory
square = r;

#Emergency extra bullets
up = w, lalt;
up = mousewheelup;
#Change quick item
down = s, lalt;
down = mousewheeldown;
#Change weapon in left hand
left = a, lalt;
left = mousewheelleft;
#Change weapon in right hand
right = d, lalt;
right = mousewheelright;
#Change into 'inventory mode', so you don't have to hold lalt every time you go into menus
modkey_toggle = i, lalt;

#Menu
options = escape;
#Gestures
touchpad = g;

#Transform
l1 = rightbutton, lshift;
#Shoot
r1 = leftbutton;
#Light attack
l2 = rightbutton;
#Heavy attack
r2 = leftbutton, lshift;
#Does nothing
l3 = x;
#Center cam, lock on
r3 = q;
r3 = middlebutton;

#Axis mappings
#Move
axis_left_x_minus = a;
axis_left_x_plus = d;
axis_left_y_minus = w;
axis_left_y_plus = s;
#Change to 'walk mode' by holding the following key:
leftjoystick_halfmode = lctrl;
)";
    return default_config;
}

// Button map: maps key+modifier to controller button
std::map<KeyBinding, u32> button_map = {};
std::map<KeyBinding, AxisMapping> axis_map = {};
std::map<SDL_Keycode, std::pair<SDL_Keymod, bool>> key_to_modkey_toggle_map = {};

// Flags and values for varying purposes
int mouse_joystick_binding = 0;
float mouse_deadzone_offset = 0.5, mouse_speed = 1, mouse_speed_offset = 0.125;
Uint32 mouse_polling_id = 0;
bool mouse_enabled = false, leftjoystick_halfmode = false, rightjoystick_halfmode = false;

KeyBinding::KeyBinding(const SDL_Event* event) {
    modifier = getCustomModState();
    key = 0;
    // std::cout << "Someone called the new binding ctor!\n";
    if (event->type == SDL_EVENT_KEY_DOWN || event->type == SDL_EVENT_KEY_UP) {
        key = event->key.key;
    } else if (event->type == SDL_EVENT_MOUSE_BUTTON_DOWN ||
               event->type == SDL_EVENT_MOUSE_BUTTON_UP) {
        key = event->button.button;
    } else if (event->type == SDL_EVENT_MOUSE_WHEEL) {
        key = getMouseWheelEvent(event);
    } else {
        std::cout << "We don't support this event type!\n";
    }
}

bool KeyBinding::operator<(const KeyBinding& other) const {
    return std::tie(key, modifier) < std::tie(other.key, other.modifier);
}

SDL_Keymod KeyBinding::getCustomModState() {
    SDL_Keymod state = SDL_GetModState();
    for (auto mod_flag : KBMConfig::key_to_modkey_toggle_map) {
        if (mod_flag.second.second) {
            state |= mod_flag.second.first;
        }
    }
    return state;
}

void parseInputConfig(const std::string game_id = "") {
    // Read configuration file of the game, and if it doesn't exist, generate it from default
    // If that doesn't exist either, generate that from getDefaultConfig() and try again
    // If even the folder is missing, we start with that.
    const auto config_dir = Common::FS::GetUserPath(Common::FS::PathType::UserDir) / "kbmConfig";
    const auto config_file = config_dir / (game_id + ".ini");
    const auto default_config_file = config_dir / "default.ini";

    // Ensure the config directory exists
    if (!std::filesystem::exists(config_dir)) {
        std::filesystem::create_directories(config_dir);
    }

    // Try loading the game-specific config file
    if (!std::filesystem::exists(config_file)) {
        // If game-specific config doesn't exist, check for the default config
        if (!std::filesystem::exists(default_config_file)) {
            // If the default config is also missing, create it from getDefaultConfig()
            const auto default_config = getDefaultKeyboardConfig();
            std::ofstream default_config_stream(default_config_file);
            if (default_config_stream) {
                default_config_stream << default_config;
            }
        }

        // If default config now exists, copy it to the game-specific config file
        if (std::filesystem::exists(default_config_file) && !game_id.empty()) {
            std::filesystem::copy(default_config_file, config_file);
        }
    }
    // if we just called the function to generate the directory and the default .ini
    if (game_id.empty()) {
        return;
    }

    // we reset these here so in case the user fucks up or doesn't include this we can fall back to
    // default
    mouse_deadzone_offset = 0.5;
    mouse_speed = 1;
    mouse_speed_offset = 0.125;
    button_map.clear();
    axis_map.clear();
    key_to_modkey_toggle_map.clear();
    int lineCount = 0;

    std::ifstream file(config_file);
    std::string line = "";
    while (std::getline(file, line)) {
        lineCount++;
        // strip the ; and whitespace
        line.erase(std::remove(line.begin(), line.end(), ' '), line.end());
        if (line[line.length() - 1] == ';') {
            line = line.substr(0, line.length() - 1);
        }
        // Ignore comment lines
        if (line.empty() || line[0] == '#') {
            continue;
        }
        // Split the line by '='
        std::size_t equal_pos = line.find('=');
        if (equal_pos == std::string::npos) {
            std::cerr << "Invalid line format at line: " << lineCount << " data: " << line
                      << std::endl;
            continue;
        }

        std::string before_equals = line.substr(0, equal_pos);
        std::string after_equals = line.substr(equal_pos + 1);
        std::size_t comma_pos = after_equals.find(',');
        KeyBinding binding = {0, SDL_KMOD_NONE};

        // special check for mouse to joystick input
        if (before_equals == "mouse_to_joystick") {
            if (after_equals == "left") {
                mouse_joystick_binding = 1;
            } else if (after_equals == "right") {
                mouse_joystick_binding = 2;
            } else {
                mouse_joystick_binding = 0; // default to 'none' or invalid
            }
            continue;
        }
        // mod key toggle
        if (before_equals == "modkey_toggle") {
            if (comma_pos != std::string::npos) {
                auto k = string_to_keyboard_key_map.find(after_equals.substr(0, comma_pos));
                auto m = string_to_keyboard_mod_key_map.find(after_equals.substr(comma_pos + 1));
                if (k != string_to_keyboard_key_map.end() &&
                    m != string_to_keyboard_mod_key_map.end()) {
                    key_to_modkey_toggle_map[k->second] = {m->second, false};
                    continue;
                }
            }
            std::cerr << "Invalid line format at line: " << lineCount << " data: " << line
                      << std::endl;
            continue;
        }
        // first we parse the binding, and if its wrong, we skip to the next line
        if (comma_pos != std::string::npos) {
            // Handle key + modifier
            std::string key = after_equals.substr(0, comma_pos);
            std::string mod = after_equals.substr(comma_pos + 1);

            auto key_it = string_to_keyboard_key_map.find(key);
            auto mod_it = string_to_keyboard_mod_key_map.find(mod);

            if (key_it != string_to_keyboard_key_map.end() &&
                mod_it != string_to_keyboard_mod_key_map.end()) {
                binding.key = key_it->second;
                binding.modifier = mod_it->second;
            } else if (before_equals == "mouse_movement_params") {
                // handle mouse movement params
                float p1 = 0.5, p2 = 1, p3 = 0.125;
                std::size_t second_comma_pos = after_equals.find(',');
                try {
                    p1 = std::stof(key);
                    p2 = std::stof(mod.substr(0, second_comma_pos));
                    p3 = std::stof(mod.substr(second_comma_pos + 1));
                    mouse_deadzone_offset = p1;
                    mouse_speed = p2;
                    mouse_speed_offset = p3;
                } catch (...) {
                    // fallback to default values
                    mouse_deadzone_offset = 0.5;
                    mouse_speed = 1;
                    mouse_speed_offset = 0.125;
                    std::cerr << "Parsing error while parsing kbm inputs at line " << lineCount
                              << " line data: " << line << "\n";
                }
                continue;
            } else {
                std::cerr << "Syntax error while parsing kbm inputs at line " << lineCount
                          << " line data: " << line << "\n";
                continue; // skip
            }
        } else {
            // Just a key without modifier
            auto key_it = string_to_keyboard_key_map.find(after_equals);
            if (key_it != string_to_keyboard_key_map.end()) {
                binding.key = key_it->second;
            } else {
                std::cerr << "Syntax error while parsing kbm inputs at line " << lineCount
                          << " line data: " << line << "\n";
                continue; // skip
            }
        }

        // Check for axis mapping (example: axis_left_x_plus)
        auto axis_it = string_to_axis_map.find(before_equals);
        auto button_it = string_to_cbutton_map.find(before_equals);
        if (axis_it != string_to_axis_map.end()) {
            axis_map[binding] = axis_it->second;
        } else if (button_it != string_to_cbutton_map.end()) {
            button_map[binding] = button_it->second;
        } else {
            std::cerr << "Syntax error while parsing kbm inputs at line " << lineCount
                      << " line data: " << line << "\n";
        }
    }
    file.close();
}

} // namespace KBMConfig

namespace Frontend {
using Libraries::Pad::OrbisPadButtonDataOffset;

using namespace KBMConfig;
using KBMConfig::AxisMapping;
using KBMConfig::KeyBinding;
>>>>>>> 7ab50857

// modifiers are bitwise or-d together, so we need to check if ours is in that
template <typename T>
typename std::map<KeyBinding, T>::const_iterator FindKeyAllowingPartialModifiers(
    const std::map<KeyBinding, T>& map, KeyBinding binding) {
    for (typename std::map<KeyBinding, T>::const_iterator it = map.cbegin(); it != map.cend();
         it++) {
        if ((it->first.key == binding.key) && (it->first.modifier & binding.modifier) != 0) {
            return it;
        }
    }
    return map.end(); // Return end if no match is found
}
template <typename T>
typename std::map<KeyBinding, T>::const_iterator FindKeyAllowingOnlyNoModifiers(
    const std::map<KeyBinding, T>& map, KeyBinding binding) {
    for (typename std::map<KeyBinding, T>::const_iterator it = map.cbegin(); it != map.cend();
         it++) {
        if (it->first.key == binding.key && it->first.modifier == SDL_KMOD_NONE) {
            return it;
        }
    }
    return map.end(); // Return end if no match is found
}

<<<<<<< HEAD
// Axis map: maps key+modifier to controller axis and axis value
struct AxisMapping {
    Input::Axis axis;
    int value; // Value to set for key press (+127 or -127 for movement)
};

// i strongly suggest you collapse these maps
std::map<std::string, u32> string_to_cbutton_map = {
    {"triangle", OrbisPadButtonDataOffset::ORBIS_PAD_BUTTON_TRIANGLE},
    {"circle", OrbisPadButtonDataOffset::ORBIS_PAD_BUTTON_CIRCLE},
    {"cross", OrbisPadButtonDataOffset::ORBIS_PAD_BUTTON_CROSS},
    {"square", OrbisPadButtonDataOffset::ORBIS_PAD_BUTTON_SQUARE},
    {"l1", OrbisPadButtonDataOffset::ORBIS_PAD_BUTTON_L1},
    {"l2", OrbisPadButtonDataOffset::ORBIS_PAD_BUTTON_L2},
    {"r1", OrbisPadButtonDataOffset::ORBIS_PAD_BUTTON_R1},
    {"r2", OrbisPadButtonDataOffset::ORBIS_PAD_BUTTON_R2},
    {"l3", OrbisPadButtonDataOffset::ORBIS_PAD_BUTTON_L3},
    {"r3", OrbisPadButtonDataOffset::ORBIS_PAD_BUTTON_R3},
    {"options", OrbisPadButtonDataOffset::ORBIS_PAD_BUTTON_OPTIONS},
    {"touchpad", OrbisPadButtonDataOffset::ORBIS_PAD_BUTTON_TOUCH_PAD},
    {"up", OrbisPadButtonDataOffset::ORBIS_PAD_BUTTON_UP},
    {"down", OrbisPadButtonDataOffset::ORBIS_PAD_BUTTON_DOWN},
    {"left", OrbisPadButtonDataOffset::ORBIS_PAD_BUTTON_LEFT},
    {"right", OrbisPadButtonDataOffset::ORBIS_PAD_BUTTON_RIGHT},
    {"leftjoystick_halfmode", LEFTJOYSTICK_HALFMODE},
    {"rightjoystick_halfmode", RIGHTJOYSTICK_HALFMODE},
};
std::map<std::string, AxisMapping> string_to_axis_map = {
    {"axis_left_x_plus", {Input::Axis::LeftX, 127}},
    {"axis_left_x_minus", {Input::Axis::LeftX, -127}},
    {"axis_left_y_plus", {Input::Axis::LeftY, 127}},
    {"axis_left_y_minus", {Input::Axis::LeftY, -127}},
    {"axis_right_x_plus", {Input::Axis::RightX, 127}},
    {"axis_right_x_minus", {Input::Axis::RightX, -127}},
    {"axis_right_y_plus", {Input::Axis::RightY, 127}},
    {"axis_right_y_minus", {Input::Axis::RightY, -127}},
};
std::map<std::string, u32> string_to_keyboard_key_map = {
    {"a", SDLK_A},
    {"b", SDLK_B},
    {"c", SDLK_C},
    {"d", SDLK_D},
    {"e", SDLK_E},
    {"f", SDLK_F},
    {"g", SDLK_G},
    {"h", SDLK_H},
    {"i", SDLK_I},
    {"j", SDLK_J},
    {"k", SDLK_K},
    {"l", SDLK_L},
    {"m", SDLK_M},
    {"n", SDLK_N},
    {"o", SDLK_O},
    {"p", SDLK_P},
    {"q", SDLK_Q},
    {"r", SDLK_R},
    {"s", SDLK_S},
    {"t", SDLK_T},
    {"u", SDLK_U},
    {"v", SDLK_V},
    {"w", SDLK_W},
    {"x", SDLK_X},
    {"y", SDLK_Y},
    {"z", SDLK_Z},
    {"0", SDLK_0},
    {"1", SDLK_1},
    {"2", SDLK_2},
    {"3", SDLK_3},
    {"4", SDLK_4},
    {"5", SDLK_5},
    {"6", SDLK_6},
    {"7", SDLK_7},
    {"8", SDLK_8},
    {"9", SDLK_9},
    {"kp0", SDLK_KP_0},
    {"kp1", SDLK_KP_1},
    {"kp2", SDLK_KP_2},
    {"kp3", SDLK_KP_3},
    {"kp4", SDLK_KP_4},
    {"kp5", SDLK_KP_5},
    {"kp6", SDLK_KP_6},
    {"kp7", SDLK_KP_7},
    {"kp8", SDLK_KP_8},
    {"kp9", SDLK_KP_9},
    {"comma", SDLK_COMMA},
    {"period", SDLK_PERIOD},
    {"question", SDLK_QUESTION},
    {"semicolon", SDLK_SEMICOLON},
    {"minus", SDLK_MINUS},
    {"underscore", SDLK_UNDERSCORE},
    {"lparenthesis", SDLK_LEFTPAREN},
    {"rparenthesis", SDLK_RIGHTPAREN},
    {"lbracket", SDLK_LEFTBRACKET},
    {"rbracket", SDLK_RIGHTBRACKET},
    {"lbrace", SDLK_LEFTBRACE},
    {"rbrace", SDLK_RIGHTBRACE},
    {"backslash", SDLK_BACKSLASH},
    {"dash", SDLK_SLASH},
    {"enter", SDLK_RETURN},
    {"space", SDLK_SPACE},
    {"tab", SDLK_TAB},
    {"backspace", SDLK_BACKSPACE},
    {"escape", SDLK_ESCAPE},
    {"left", SDLK_LEFT},
    {"right", SDLK_RIGHT},
    {"up", SDLK_UP},
    {"down", SDLK_DOWN},
    {"lctrl", SDLK_LCTRL},
    {"rctrl", SDLK_RCTRL},
    {"lshift", SDLK_LSHIFT},
    {"rshift", SDLK_RSHIFT},
    {"lalt", SDLK_LALT},
    {"ralt", SDLK_RALT},
    {"lmeta", SDLK_LGUI},
    {"rmeta", SDLK_RGUI},
    {"lwin", SDLK_LGUI},
    {"rwin", SDLK_RGUI},
    {"leftbutton", SDL_BUTTON_LEFT},
    {"rightbutton", SDL_BUTTON_RIGHT},
    {"middlebutton", SDL_BUTTON_MIDDLE},
    {"mousewheelup", SDL_EVENT_MOUSE_WHEEL_UP},
    {"mousewheeldown", SDL_EVENT_MOUSE_WHEEL_DOWN},
    {"mousewheelleft", SDL_EVENT_MOUSE_WHEEL_LEFT},
    {"mousewheelright", SDL_EVENT_MOUSE_WHEEL_RIGHT},
    {"kpperiod", SDLK_KP_PERIOD},
    {"kpcomma", SDLK_KP_COMMA},
    {"kpdivide", SDLK_KP_DIVIDE},
    {"kpmultiply", SDLK_KP_MULTIPLY},
    {"kpminus", SDLK_KP_MINUS},
    {"kpplus", SDLK_KP_PLUS},
    {"kpenter", SDLK_KP_ENTER},
    {"kpequals", SDLK_KP_EQUALS},
};
std::map<std::string, u32> string_to_keyboard_mod_key_map = {
    {"lshift", SDL_KMOD_LSHIFT}, {"rshift", SDL_KMOD_RSHIFT}, {"lctrl", SDL_KMOD_LCTRL},
    {"rctrl", SDL_KMOD_RCTRL},   {"lalt", SDL_KMOD_LALT},     {"ralt", SDL_KMOD_RALT},
    {"shift", SDL_KMOD_SHIFT},   {"ctrl", SDL_KMOD_CTRL},     {"alt", SDL_KMOD_ALT},
    {"l_meta", SDL_KMOD_LGUI},   {"r_meta", SDL_KMOD_RGUI},   {"meta", SDL_KMOD_GUI},
    {"lwin", SDL_KMOD_LGUI},     {"rwin", SDL_KMOD_RGUI},     {"win", SDL_KMOD_GUI},
    {"none", SDL_KMOD_NONE}, // if you want to be fancy
};

// Button map: maps key+modifier to controller button
std::map<KeyBinding, u32> button_map = {};
std::map<KeyBinding, AxisMapping> axis_map = {};

// Flags and values for varying purposes
int mouse_joystick_binding = 0;
float mouse_deadzone_offset = 0.5, mouse_speed = 1, mouse_speed_offset = 0.125;
Uint32 mouse_polling_id = 0;
bool mouse_enabled = false, leftjoystick_halfmode = false, rightjoystick_halfmode = false;

// i wrapped it in a function so I can collapse it
std::string getDefaultKeyboardConfig() {
    std::string default_config =
        R"(## SPDX-FileCopyrightText: Copyright 2024 shadPS4 Emulator Project
## SPDX-License-Identifier: GPL-2.0-or-later
 
#Default controller button mappings

#Taken keys:
#F11 : fullscreen
#F10 : FPS counter
#F9  : toggle mouse capture
#F8  : reparse keyboard input(this)
#F7  : toggle mouse-to-joystick input 
#      (it overwrites everything else to that joystick, so this is required)

#This is a mapping for Bloodborne, inspired by other Souls titles on PC.

#This is a quick and dirty implementation of binding the mouse to a user-specified joystick
mouse_to_joystick = right;

#Use another item(healing), change status in inventory
triangle = f;
#Dodge, back in inventory
circle = space;
#Interact, select item in inventory
cross = e;
#Use quick item, remove item in inventory
square = r;

#Emergency extra bullets
up = w, lalt;
#Change quick item
down = s, lalt;
#Change weapon in left hand
left = a, lalt;
#Change weapon in right hand
right = d, lalt;

#Menu
options = escape;
#Gestures
touchpad = g;

#Transform
l1 = rightbutton, lshift;
#Shoot
r1 = leftbutton;
#Light attack
l2 = rightbutton;
#Heavy attack
r2 = leftbutton, lshift;
#Does nothing
l3 = x;
#Center cam, lock on
r3 = q;

#Axis mappings
#Move
axis_left_x_minus = a;
axis_left_x_plus = d;
axis_left_y_minus = w;
axis_left_y_plus = s;
)";
    return default_config;
}

void WindowSDL::parseInputConfig(const std::string& filename) {
    // Read configuration file.
    const auto config_file = Common::FS::GetUserPath(Common::FS::PathType::UserDir) / filename;
    if (!std::filesystem::exists(config_file)) {
        // create it
        std::ofstream file;
        file.open(config_file, std::ios::out);
        if (file.is_open()) {
            file << getDefaultKeyboardConfig();
            file.close();
            std::cout << "Config file generated.\n";
        } else {
            std::cerr << "Error creating file!\n";
        }
    }
    std::ifstream file(config_file);
    if (!file.is_open()) {
        std::cerr << "Error opening file: " << filename << std::endl;
        return;
    }
    // we reset this here so in case the user fucks up we can fall back to default
    mouse_deadzone_offset = 0.5;
    mouse_speed = 1;
    mouse_speed_offset = 0.125;
    button_map.clear();
    axis_map.clear();
    int lineCount = 0;
    std::string line = "";
    while (std::getline(file, line)) {
        lineCount++;
        // strip the ; and whitespace
        line.erase(std::remove(line.begin(), line.end(), ' '), line.end());
        if (line[line.length() - 1] == ';') {
            line = line.substr(0, line.length() - 1);
        }
        // Ignore comment lines
        if (line.empty() || line[0] == '#') {
            continue;
        }
        // Split the line by '='
        std::size_t equal_pos = line.find('=');
        if (equal_pos == std::string::npos) {
            std::cerr << "Invalid line format at line: " << lineCount << " data: " << line
                      << std::endl;
            continue;
        }

        std::string controller_input = line.substr(0, equal_pos);
        std::string kbm_input = line.substr(equal_pos + 1);
        KeyBinding binding = {0, SDL_KMOD_NONE};

        // special check for mouse to joystick input
        if (controller_input == "mouse_to_joystick") {
            if (kbm_input == "left") {
                mouse_joystick_binding = 1;
            } else if (kbm_input == "right") {
                mouse_joystick_binding = 2;
            } else {
                mouse_joystick_binding = 0; // default to 'none' or invalid
            }
            continue;
        }
        // first we parse the binding, and if its wrong, we skip to the next line
        std::size_t comma_pos = kbm_input.find(',');
        if (comma_pos != std::string::npos) {
            // Handle key + modifier
            std::string key = kbm_input.substr(0, comma_pos);
            std::string mod = kbm_input.substr(comma_pos + 1);

            auto key_it = string_to_keyboard_key_map.find(key);
            auto mod_it = string_to_keyboard_mod_key_map.find(mod);

            if (key_it != string_to_keyboard_key_map.end() &&
                mod_it != string_to_keyboard_mod_key_map.end()) {
                binding.key = key_it->second;
                binding.modifier = mod_it->second;
            } else if (controller_input == "mouse_movement_params") {
                // handle mouse movement params
                float p1 = 0.5, p2 = 1, p3 = 0.125;
                std::size_t second_comma_pos = kbm_input.find(',');
                try {
                    p1 = std::stof(key);
                    p2 = std::stof(mod.substr(0, second_comma_pos));
                    p3 = std::stof(mod.substr(second_comma_pos + 1));
                    mouse_deadzone_offset = p1;
                    mouse_speed = p2;
                    mouse_speed_offset = p3;
                } catch (...) {
                    // fallback to default values
                    mouse_deadzone_offset = 0.5;
                    mouse_speed = 1;
                    mouse_speed_offset = 0.125;
                    std::cerr << "Parsing error while parsing kbm inputs at line " << lineCount
                              << " line data: " << line << "\n";
                }
                continue;
            } else {
                std::cerr << "Syntax error while parsing kbm inputs at line " << lineCount
                          << " line data: " << line << "\n";
                continue; // skip
            }
        } else {
            // Just a key without modifier
            auto key_it = string_to_keyboard_key_map.find(kbm_input);
            if (key_it != string_to_keyboard_key_map.end()) {
                binding.key = key_it->second;
            } else {
                std::cerr << "Syntax error while parsing kbm inputs at line " << lineCount
                          << " line data: " << line << "\n";
                continue; // skip
            }
        }

        // Check for axis mapping (example: axis_left_x_plus)
        auto axis_it = string_to_axis_map.find(controller_input);
        auto button_it = string_to_cbutton_map.find(controller_input);
        if (axis_it != string_to_axis_map.end()) {
            axis_map[binding] = axis_it->second;
        } else if (button_it != string_to_cbutton_map.end()) {
            button_map[binding] = button_it->second;
        } else {
            std::cerr << "Syntax error while parsing kbm inputs at line " << lineCount
                      << " line data: " << line << "\n";
        }
    }
    file.close();
}

=======
>>>>>>> 7ab50857
Uint32 WindowSDL::keyRepeatCallback(void* param, Uint32 id, Uint32 interval) {
    auto* data = (std::pair<WindowSDL*, SDL_Event*>*)param;
    KeyBinding binding(data->second);
    if (data->second->type == SDL_EVENT_MOUSE_WHEEL) {
        // send an off signal a frame later
        auto button_it = button_map.find(binding);
        auto axis_it = axis_map.find(binding);
        if (button_it != button_map.end()) {
            data->first->updateButton(binding, button_it->second, false);
        } else if (axis_it != axis_map.end()) {
            data->first->controller->Axis(0, axis_it->second.axis, Input::GetAxis(-0x80, 0x80, 0));
        }
        return 0;
    }
    data->first->updateModKeyedInputsManually(binding);
    delete data->second;
    delete data;
    return 0; // Return 0 to stop the timer after firing once
}

Uint32 WindowSDL::mousePolling(void* param, Uint32 id, Uint32 interval) {
    auto* data = (WindowSDL*)param;
    data->updateMouse();
    return 33; // Return 0 to stop the timer after firing once
}

void WindowSDL::updateMouse() {
    if (!mouse_enabled)
        return;
    Input::Axis axis_x, axis_y;
    switch (mouse_joystick_binding) {
    case 1:
        axis_x = Input::Axis::LeftX;
        axis_y = Input::Axis::LeftY;
        break;
    case 2:
        axis_x = Input::Axis::RightX;
        axis_y = Input::Axis::RightY;
        break;
    case 0:
    default:
        return; // no update needed
    }

    float d_x = 0, d_y = 0;
    SDL_GetRelativeMouseState(&d_x, &d_y);

    float output_speed =
        SDL_clamp((sqrt(d_x * d_x + d_y * d_y) + mouse_speed_offset * 128) * mouse_speed,
                  mouse_deadzone_offset * 128, 128.0);
    // std::cout << "speed: " << mouse_speed << "\n";

    float angle = atan2(d_y, d_x);
    float a_x = cos(angle) * output_speed, a_y = sin(angle) * output_speed;

    if (d_x != 0 && d_y != 0) {
        controller->Axis(0, axis_x, Input::GetAxis(-0x80, 0x80, a_x));
        controller->Axis(0, axis_y, Input::GetAxis(-0x80, 0x80, a_y));
    } else {
        controller->Axis(0, axis_x, Input::GetAxis(-0x80, 0x80, 0));
        controller->Axis(0, axis_y, Input::GetAxis(-0x80, 0x80, 0));
    }
}
<<<<<<< HEAD
=======

static Uint32 SDLCALL PollController(void* userdata, SDL_TimerID timer_id, Uint32 interval) {
    auto* controller = reinterpret_cast<Input::GameController*>(userdata);
    return controller->Poll();
}
>>>>>>> 7ab50857

WindowSDL::WindowSDL(s32 width_, s32 height_, Input::GameController* controller_,
                     std::string_view window_title)
    : width{width_}, height{height_}, controller{controller_} {
    if (!SDL_Init(SDL_INIT_VIDEO)) {
        UNREACHABLE_MSG("Failed to initialize SDL video subsystem: {}", SDL_GetError());
    }
    SDL_InitSubSystem(SDL_INIT_AUDIO);

    SDL_PropertiesID props = SDL_CreateProperties();
    SDL_SetStringProperty(props, SDL_PROP_WINDOW_CREATE_TITLE_STRING,
                          std::string(window_title).c_str());
    SDL_SetNumberProperty(props, SDL_PROP_WINDOW_CREATE_X_NUMBER, SDL_WINDOWPOS_CENTERED);
    SDL_SetNumberProperty(props, SDL_PROP_WINDOW_CREATE_Y_NUMBER, SDL_WINDOWPOS_CENTERED);
    SDL_SetNumberProperty(props, SDL_PROP_WINDOW_CREATE_WIDTH_NUMBER, width);
    SDL_SetNumberProperty(props, SDL_PROP_WINDOW_CREATE_HEIGHT_NUMBER, height);
    SDL_SetNumberProperty(props, "flags", SDL_WINDOW_VULKAN);
    SDL_SetBooleanProperty(props, SDL_PROP_WINDOW_CREATE_RESIZABLE_BOOLEAN, true);
    window = SDL_CreateWindowWithProperties(props);
    SDL_DestroyProperties(props);
    if (window == nullptr) {
        UNREACHABLE_MSG("Failed to create window handle: {}", SDL_GetError());
    }

    SDL_SetWindowFullscreen(window, Config::isFullscreenMode());

    SDL_InitSubSystem(SDL_INIT_GAMEPAD);
    controller->TryOpenSDLController();

#if defined(SDL_PLATFORM_WIN32)
    window_info.type = WindowSystemType::Windows;
    window_info.render_surface = SDL_GetPointerProperty(SDL_GetWindowProperties(window),
                                                        SDL_PROP_WINDOW_WIN32_HWND_POINTER, NULL);
#elif defined(SDL_PLATFORM_LINUX)
    if (SDL_strcmp(SDL_GetCurrentVideoDriver(), "x11") == 0) {
        window_info.type = WindowSystemType::X11;
        window_info.display_connection = SDL_GetPointerProperty(
            SDL_GetWindowProperties(window), SDL_PROP_WINDOW_X11_DISPLAY_POINTER, NULL);
        window_info.render_surface = (void*)SDL_GetNumberProperty(
            SDL_GetWindowProperties(window), SDL_PROP_WINDOW_X11_WINDOW_NUMBER, 0);
    } else if (SDL_strcmp(SDL_GetCurrentVideoDriver(), "wayland") == 0) {
        window_info.type = WindowSystemType::Wayland;
        window_info.display_connection = SDL_GetPointerProperty(
            SDL_GetWindowProperties(window), SDL_PROP_WINDOW_WAYLAND_DISPLAY_POINTER, NULL);
        window_info.render_surface = SDL_GetPointerProperty(
            SDL_GetWindowProperties(window), SDL_PROP_WINDOW_WAYLAND_SURFACE_POINTER, NULL);
    }
#elif defined(SDL_PLATFORM_MACOS)
    window_info.type = WindowSystemType::Metal;
    window_info.render_surface = SDL_Metal_GetLayer(SDL_Metal_CreateView(window));
#endif
    // initialize kbm controls
<<<<<<< HEAD
    parseInputConfig("keyboardInputConfig.ini");
    // Start polling the mouse
    if (mouse_polling_id == 0) {
        mouse_polling_id = SDL_AddTimer(33, mousePolling, (void*)this);
    }
=======
    parseInputConfig(std::string(Common::ElfInfo::Instance().GameSerial()));
>>>>>>> 7ab50857
}

WindowSDL::~WindowSDL() = default;

void WindowSDL::waitEvent() {
    // Called on main thread
    SDL_Event event{};

    if (!SDL_WaitEvent(&event)) {
        return;
    }
    if (ImGui::Core::ProcessEvent(&event)) {
        return;
    }
    SDL_Event* event_copy = new SDL_Event();
    *event_copy = event;
    std::pair<WindowSDL*, SDL_Event*>* payload_to_timer =
        new std::pair<WindowSDL*, SDL_Event*>(this, event_copy);

    switch (event.type) {
    case SDL_EVENT_WINDOW_RESIZED:
    case SDL_EVENT_WINDOW_MAXIMIZED:
    case SDL_EVENT_WINDOW_RESTORED:
        onResize();
        break;
    case SDL_EVENT_WINDOW_MINIMIZED:
    case SDL_EVENT_WINDOW_EXPOSED:
        is_shown = event.type == SDL_EVENT_WINDOW_EXPOSED;
        onResize();
        break;
    case SDL_EVENT_MOUSE_WHEEL:
    case SDL_EVENT_MOUSE_BUTTON_UP:
    case SDL_EVENT_MOUSE_BUTTON_DOWN:
        // native mouse update function goes here
        // as seen in pr #633
    case SDL_EVENT_KEY_DOWN:
    case SDL_EVENT_KEY_UP:
        SDL_AddTimer(33, keyRepeatCallback, (void*)payload_to_timer);
        onKeyboardMouseEvent(&event);
        break;
    case SDL_EVENT_GAMEPAD_BUTTON_DOWN:
    case SDL_EVENT_GAMEPAD_BUTTON_UP:
    case SDL_EVENT_GAMEPAD_AXIS_MOTION:
    case SDL_EVENT_GAMEPAD_ADDED:
    case SDL_EVENT_GAMEPAD_REMOVED:
    case SDL_EVENT_GAMEPAD_TOUCHPAD_DOWN:
    case SDL_EVENT_GAMEPAD_TOUCHPAD_UP:
    case SDL_EVENT_GAMEPAD_TOUCHPAD_MOTION:
        onGamepadEvent(&event);
        break;
    case SDL_EVENT_QUIT:
        is_open = false;
        break;
    default:
        break;
    }
}
<<<<<<< HEAD
=======

void WindowSDL::initTimers() {
    SDL_AddTimer(100, &PollController, controller);
    SDL_AddTimer(33, mousePolling, (void*)this);
}

>>>>>>> 7ab50857
void WindowSDL::onResize() {
    SDL_GetWindowSizeInPixels(window, &width, &height);
    ImGui::Core::OnResize();
}

// for L2/R2, touchpad and normal buttons
void WindowSDL::updateButton(KeyBinding& binding, u32 button, bool is_pressed) {
    float touchpad_x = 0;
    Input::Axis axis = Input::Axis::AxisMax;
    switch (button) {
    case OrbisPadButtonDataOffset::ORBIS_PAD_BUTTON_L2:
    case OrbisPadButtonDataOffset::ORBIS_PAD_BUTTON_R2:
        axis = (button == OrbisPadButtonDataOffset::ORBIS_PAD_BUTTON_R2) ? Input::Axis::TriggerRight
                                                                         : Input::Axis::TriggerLeft;
        // int axis_value = is_pressed ? 255 : 0;
        // int ax = Input::GetAxis(0, 0x80, is_pressed ? 255 : 0);
        controller->Axis(0, axis, Input::GetAxis(0, 0x80, is_pressed ? 255 : 0));
        break;
    case OrbisPadButtonDataOffset::ORBIS_PAD_BUTTON_TOUCH_PAD:
        touchpad_x = Config::getBackButtonBehavior() == "left"    ? 0.25f
                     : Config::getBackButtonBehavior() == "right" ? 0.75f
                                                                  : 0.5f;
        controller->SetTouchpadState(0, true, touchpad_x, 0.5f);
        controller->CheckButton(0, button, is_pressed);
        break;
    default: // is a normal key
        controller->CheckButton(0, button, is_pressed);
        break;
    }
}

// previously onKeyPress
void WindowSDL::onKeyboardMouseEvent(const SDL_Event* event) {
    // Extract key and modifier
    KeyBinding binding(event);

    bool input_down = event->type == SDL_EVENT_KEY_DOWN ||
                      event->type == SDL_EVENT_MOUSE_BUTTON_DOWN ||
                      event->type == SDL_EVENT_MOUSE_WHEEL;

    // Handle window controls outside of the input maps
    if (event->type == SDL_EVENT_KEY_DOWN) {
        // Reparse kbm inputs
        if (binding.key == SDLK_F8) {
<<<<<<< HEAD
            parseInputConfig("keyboardInputConfig.ini");
=======
            parseInputConfig(std::string(Common::ElfInfo::Instance().GameSerial()));
>>>>>>> 7ab50857
        }
        // Toggle mouse capture and movement input
        else if (binding.key == SDLK_F9) {
            mouse_enabled = !mouse_enabled;
            SDL_SetWindowRelativeMouseMode(this->GetSdlWindow(),
                                           !SDL_GetWindowRelativeMouseMode(this->GetSdlWindow()));
        }
        // Toggle fullscreen
        else if (binding.key == SDLK_F11) {
            SDL_WindowFlags flag = SDL_GetWindowFlags(window);
            bool is_fullscreen = flag & SDL_WINDOW_FULLSCREEN;
            SDL_SetWindowFullscreen(window, !is_fullscreen);
        }
        // Trigger rdoc capture
        else if (binding.key == SDLK_F12) {
            VideoCore::TriggerCapture();
        }
    }

<<<<<<< HEAD
=======
    // Check for modifier toggle
    auto modkey_toggle_it = key_to_modkey_toggle_map.find(binding.key);
    modkey_toggle_it->second.second ^=
        (modkey_toggle_it != key_to_modkey_toggle_map.end() &&
         (binding.modifier & (~modkey_toggle_it->second.first)) == SDL_KMOD_NONE && input_down);

>>>>>>> 7ab50857
    // Check if the current key+modifier is a button or axis mapping
    // first only exact matches
    auto button_it = FindKeyAllowingPartialModifiers(button_map, binding);
    auto axis_it = FindKeyAllowingPartialModifiers(axis_map, binding);
    // then no mod key matches if we didn't find it in the previous pass
    if (button_it == button_map.end() && axis_it == axis_map.end()) {
        button_it = FindKeyAllowingOnlyNoModifiers(button_map, binding);
    }
    if (axis_it == axis_map.end() && button_it == button_map.end()) {
        axis_it = FindKeyAllowingOnlyNoModifiers(axis_map, binding);
    }

    if (button_it != button_map.end()) {
        // joystick_halfmode is not a button update so we handle it differently
        if (button_it->second == LEFTJOYSTICK_HALFMODE) {
            leftjoystick_halfmode = input_down;
        } else if (button_it->second == RIGHTJOYSTICK_HALFMODE) {
            rightjoystick_halfmode = input_down;
        } else {
            WindowSDL::updateButton(binding, button_it->second, input_down);
        }
    }
    if (axis_it != axis_map.end()) {
        Input::Axis axis = axis_it->second.axis;
        float multiplier = 1.0;
        switch (axis) {
        case Input::Axis::LeftX:
        case Input::Axis::LeftY:
            multiplier = leftjoystick_halfmode ? 0.5 : 1.0;
            break;
        case Input::Axis::RightX:
        case Input::Axis::RightY:
            multiplier = rightjoystick_halfmode ? 0.5 : 1.0;
            break;
        default:
            break;
        }
        int axis_value = (input_down ? axis_it->second.value : 0) * multiplier;
        int ax = Input::GetAxis(-0x80, 0x80, axis_value);
        controller->Axis(0, axis, ax);
    }
}

// if we don't do this, then if we activate a mod keyed input and let go of the mod key first,
// the button will be stuck on the "on" state becuse the "turn off" signal would only come from
// the other key being unpressed
void WindowSDL::updateModKeyedInputsManually(Frontend::KeyBinding& binding) {
    bool mod_keyed_input_found = false;
    for (auto input : button_map) {
        if (input.first.modifier != SDL_KMOD_NONE) {
            if ((input.first.modifier & binding.modifier) == 0) {
                WindowSDL::updateButton(binding, input.second, false);
            } else if (input.first.key == binding.key) {
                mod_keyed_input_found = true;
            }
        }
    }
    for (auto input : axis_map) {
        if (input.first.modifier != SDL_KMOD_NONE) {
            if ((input.first.modifier & binding.modifier) == 0) {
                controller->Axis(0, input.second.axis, Input::GetAxis(-0x80, 0x80, 0));
            } else if (input.first.key == binding.key) {
                mod_keyed_input_found = true;
            }
        }
    }
    // if both non mod keyed and mod keyed inputs are used and you press the key and then the mod
    // key in a single frame, both will activate but the simple one will not deactivate, unless i
    // use this stupid looking workaround
    if (!mod_keyed_input_found)
        return; // in this case the fix for the fix for the wrong update order is not needed
    for (auto input : button_map) {
        if (input.first.modifier == SDL_KMOD_NONE) {
            WindowSDL::updateButton(binding, input.second, false);
        }
    }
    for (auto input : axis_map) {
        if (input.first.modifier == SDL_KMOD_NONE) {
            controller->Axis(0, input.second.axis, Input::GetAxis(-0x80, 0x80, 0));
        }
    }
    // also this sometimes leads to janky inputs but whoever decides to intentionally create a state
    // where this is needed should not deserve a smooth experience anyway
}

void WindowSDL::onGamepadEvent(const SDL_Event* event) {
    using Libraries::Pad::OrbisPadButtonDataOffset;

    u32 button = 0;
    Input::Axis axis = Input::Axis::AxisMax;
    switch (event->type) {
    case SDL_EVENT_GAMEPAD_ADDED:
    case SDL_EVENT_GAMEPAD_REMOVED:
        controller->TryOpenSDLController();
        break;
    case SDL_EVENT_GAMEPAD_TOUCHPAD_DOWN:
    case SDL_EVENT_GAMEPAD_TOUCHPAD_UP:
    case SDL_EVENT_GAMEPAD_TOUCHPAD_MOTION:
        controller->SetTouchpadState(event->gtouchpad.finger,
                                     event->type != SDL_EVENT_GAMEPAD_TOUCHPAD_UP,
                                     event->gtouchpad.x, event->gtouchpad.y);
        break;
    case SDL_EVENT_GAMEPAD_BUTTON_DOWN:
    case SDL_EVENT_GAMEPAD_BUTTON_UP:
        button = sdlGamepadToOrbisButton(event->gbutton.button);
        if (button != 0) {
            if (event->gbutton.button == SDL_GAMEPAD_BUTTON_BACK) {
                std::string backButtonBehavior = Config::getBackButtonBehavior();
                if (backButtonBehavior != "none") {
                    float x = backButtonBehavior == "left"
                                  ? 0.25f
                                  : (backButtonBehavior == "right" ? 0.75f : 0.5f);
                    // trigger a touchpad event so that the touchpad emulation for back button works
                    controller->SetTouchpadState(0, true, x, 0.5f);
                    controller->CheckButton(0, button,
                                            event->type == SDL_EVENT_GAMEPAD_BUTTON_DOWN);
                }
            } else {
                controller->CheckButton(0, button, event->type == SDL_EVENT_GAMEPAD_BUTTON_DOWN);
            }
        }
        break;
    case SDL_EVENT_GAMEPAD_AXIS_MOTION:
        axis = event->gaxis.axis == SDL_GAMEPAD_AXIS_LEFTX           ? Input::Axis::LeftX
               : event->gaxis.axis == SDL_GAMEPAD_AXIS_LEFTY         ? Input::Axis::LeftY
               : event->gaxis.axis == SDL_GAMEPAD_AXIS_RIGHTX        ? Input::Axis::RightX
               : event->gaxis.axis == SDL_GAMEPAD_AXIS_RIGHTY        ? Input::Axis::RightY
               : event->gaxis.axis == SDL_GAMEPAD_AXIS_LEFT_TRIGGER  ? Input::Axis::TriggerLeft
               : event->gaxis.axis == SDL_GAMEPAD_AXIS_RIGHT_TRIGGER ? Input::Axis::TriggerRight
                                                                     : Input::Axis::AxisMax;
        if (axis != Input::Axis::AxisMax) {
            if (event->gaxis.axis == SDL_GAMEPAD_AXIS_LEFT_TRIGGER ||
                event->gaxis.axis == SDL_GAMEPAD_AXIS_RIGHT_TRIGGER) {
                controller->Axis(0, axis, Input::GetAxis(0, 0x8000, event->gaxis.value));

            } else {
                controller->Axis(0, axis, Input::GetAxis(-0x8000, 0x8000, event->gaxis.value));
            }
        }
        break;
    }
}

int WindowSDL::sdlGamepadToOrbisButton(u8 button) {
    using Libraries::Pad::OrbisPadButtonDataOffset;

    switch (button) {
    case SDL_GAMEPAD_BUTTON_DPAD_DOWN:
        return OrbisPadButtonDataOffset::ORBIS_PAD_BUTTON_DOWN;
    case SDL_GAMEPAD_BUTTON_DPAD_UP:
        return OrbisPadButtonDataOffset::ORBIS_PAD_BUTTON_UP;
    case SDL_GAMEPAD_BUTTON_DPAD_LEFT:
        return OrbisPadButtonDataOffset::ORBIS_PAD_BUTTON_LEFT;
    case SDL_GAMEPAD_BUTTON_DPAD_RIGHT:
        return OrbisPadButtonDataOffset::ORBIS_PAD_BUTTON_RIGHT;
    case SDL_GAMEPAD_BUTTON_SOUTH:
        return OrbisPadButtonDataOffset::ORBIS_PAD_BUTTON_CROSS;
    case SDL_GAMEPAD_BUTTON_NORTH:
        return OrbisPadButtonDataOffset::ORBIS_PAD_BUTTON_TRIANGLE;
    case SDL_GAMEPAD_BUTTON_WEST:
        return OrbisPadButtonDataOffset::ORBIS_PAD_BUTTON_SQUARE;
    case SDL_GAMEPAD_BUTTON_EAST:
        return OrbisPadButtonDataOffset::ORBIS_PAD_BUTTON_CIRCLE;
    case SDL_GAMEPAD_BUTTON_START:
        return OrbisPadButtonDataOffset::ORBIS_PAD_BUTTON_OPTIONS;
    case SDL_GAMEPAD_BUTTON_TOUCHPAD:
        return OrbisPadButtonDataOffset::ORBIS_PAD_BUTTON_TOUCH_PAD;
    case SDL_GAMEPAD_BUTTON_BACK:
        return OrbisPadButtonDataOffset::ORBIS_PAD_BUTTON_TOUCH_PAD;
    case SDL_GAMEPAD_BUTTON_LEFT_SHOULDER:
        return OrbisPadButtonDataOffset::ORBIS_PAD_BUTTON_L1;
    case SDL_GAMEPAD_BUTTON_RIGHT_SHOULDER:
        return OrbisPadButtonDataOffset::ORBIS_PAD_BUTTON_R1;
    case SDL_GAMEPAD_BUTTON_LEFT_STICK:
        return OrbisPadButtonDataOffset::ORBIS_PAD_BUTTON_L3;
    case SDL_GAMEPAD_BUTTON_RIGHT_STICK:
        return OrbisPadButtonDataOffset::ORBIS_PAD_BUTTON_R3;
    default:
        return 0;
    }
}

} // namespace Frontend<|MERGE_RESOLUTION|>--- conflicted
+++ resolved
@@ -15,10 +15,7 @@
 #include <SDL3/SDL_video.h>
 #include "common/assert.h"
 #include "common/config.h"
-<<<<<<< HEAD
-=======
 #include "common/elf_info.h"
->>>>>>> 7ab50857
 #include "common/io_file.h"
 #include "common/path_util.h"
 #include "common/version.h"
@@ -32,32 +29,11 @@
 #include <SDL3/SDL_metal.h>
 #endif
 
-<<<<<<< HEAD
-// +1 and +2 is taken
-#define SDL_EVENT_MOUSE_WHEEL_UP SDL_EVENT_MOUSE_WHEEL + 3
-#define SDL_EVENT_MOUSE_WHEEL_DOWN SDL_EVENT_MOUSE_WHEEL + 4
-#define SDL_EVENT_MOUSE_WHEEL_LEFT SDL_EVENT_MOUSE_WHEEL + 5
-#define SDL_EVENT_MOUSE_WHEEL_RIGHT SDL_EVENT_MOUSE_WHEEL + 6
-
-#define LEFTJOYSTICK_HALFMODE 0x00010000
-#define RIGHTJOYSTICK_HALFMODE 0x00020000
-
-=======
->>>>>>> 7ab50857
 Uint32 getMouseWheelEvent(const SDL_Event* event) {
     if (event->type != SDL_EVENT_MOUSE_WHEEL)
         return 0;
     // std::cout << "We got a wheel event! ";
     if (event->wheel.y > 0) {
-<<<<<<< HEAD
-        return SDL_EVENT_MOUSE_WHEEL_UP;
-    } else if (event->wheel.y < 0) {
-        return SDL_EVENT_MOUSE_WHEEL_DOWN;
-    } else if (event->wheel.x > 0) {
-        return SDL_EVENT_MOUSE_WHEEL_RIGHT;
-    } else if (event->wheel.x < 0) {
-        return SDL_EVENT_MOUSE_WHEEL_LEFT;
-=======
         return SDL_MOUSE_WHEEL_UP;
     } else if (event->wheel.y < 0) {
         return SDL_MOUSE_WHEEL_DOWN;
@@ -65,34 +41,10 @@
         return SDL_MOUSE_WHEEL_RIGHT;
     } else if (event->wheel.x < 0) {
         return SDL_MOUSE_WHEEL_LEFT;
->>>>>>> 7ab50857
     }
     return 0;
 }
 
-<<<<<<< HEAD
-namespace Frontend {
-using Libraries::Pad::OrbisPadButtonDataOffset;
-
-KeyBinding::KeyBinding(const SDL_Event* event) {
-    modifier = SDL_GetModState();
-    key = 0;
-    // std::cout << "Someone called the new binding ctor!\n";
-    if (event->type == SDL_EVENT_KEY_DOWN || event->type == SDL_EVENT_KEY_UP) {
-        key = event->key.key;
-    } else if (event->type == SDL_EVENT_MOUSE_BUTTON_DOWN ||
-               event->type == SDL_EVENT_MOUSE_BUTTON_UP) {
-        key = event->button.button;
-    } else if (event->type == SDL_EVENT_MOUSE_WHEEL) {
-        key = getMouseWheelEvent(event);
-    } else {
-        std::cout << "We don't support this event type!\n";
-    }
-}
-bool KeyBinding::operator<(const KeyBinding& other) const {
-    return std::tie(key, modifier) < std::tie(other.key, other.modifier);
-}
-=======
 namespace KBMConfig {
 using Libraries::Pad::OrbisPadButtonDataOffset;
 
@@ -387,7 +339,6 @@
 using namespace KBMConfig;
 using KBMConfig::AxisMapping;
 using KBMConfig::KeyBinding;
->>>>>>> 7ab50857
 
 // modifiers are bitwise or-d together, so we need to check if ours is in that
 template <typename T>
@@ -413,356 +364,6 @@
     return map.end(); // Return end if no match is found
 }
 
-<<<<<<< HEAD
-// Axis map: maps key+modifier to controller axis and axis value
-struct AxisMapping {
-    Input::Axis axis;
-    int value; // Value to set for key press (+127 or -127 for movement)
-};
-
-// i strongly suggest you collapse these maps
-std::map<std::string, u32> string_to_cbutton_map = {
-    {"triangle", OrbisPadButtonDataOffset::ORBIS_PAD_BUTTON_TRIANGLE},
-    {"circle", OrbisPadButtonDataOffset::ORBIS_PAD_BUTTON_CIRCLE},
-    {"cross", OrbisPadButtonDataOffset::ORBIS_PAD_BUTTON_CROSS},
-    {"square", OrbisPadButtonDataOffset::ORBIS_PAD_BUTTON_SQUARE},
-    {"l1", OrbisPadButtonDataOffset::ORBIS_PAD_BUTTON_L1},
-    {"l2", OrbisPadButtonDataOffset::ORBIS_PAD_BUTTON_L2},
-    {"r1", OrbisPadButtonDataOffset::ORBIS_PAD_BUTTON_R1},
-    {"r2", OrbisPadButtonDataOffset::ORBIS_PAD_BUTTON_R2},
-    {"l3", OrbisPadButtonDataOffset::ORBIS_PAD_BUTTON_L3},
-    {"r3", OrbisPadButtonDataOffset::ORBIS_PAD_BUTTON_R3},
-    {"options", OrbisPadButtonDataOffset::ORBIS_PAD_BUTTON_OPTIONS},
-    {"touchpad", OrbisPadButtonDataOffset::ORBIS_PAD_BUTTON_TOUCH_PAD},
-    {"up", OrbisPadButtonDataOffset::ORBIS_PAD_BUTTON_UP},
-    {"down", OrbisPadButtonDataOffset::ORBIS_PAD_BUTTON_DOWN},
-    {"left", OrbisPadButtonDataOffset::ORBIS_PAD_BUTTON_LEFT},
-    {"right", OrbisPadButtonDataOffset::ORBIS_PAD_BUTTON_RIGHT},
-    {"leftjoystick_halfmode", LEFTJOYSTICK_HALFMODE},
-    {"rightjoystick_halfmode", RIGHTJOYSTICK_HALFMODE},
-};
-std::map<std::string, AxisMapping> string_to_axis_map = {
-    {"axis_left_x_plus", {Input::Axis::LeftX, 127}},
-    {"axis_left_x_minus", {Input::Axis::LeftX, -127}},
-    {"axis_left_y_plus", {Input::Axis::LeftY, 127}},
-    {"axis_left_y_minus", {Input::Axis::LeftY, -127}},
-    {"axis_right_x_plus", {Input::Axis::RightX, 127}},
-    {"axis_right_x_minus", {Input::Axis::RightX, -127}},
-    {"axis_right_y_plus", {Input::Axis::RightY, 127}},
-    {"axis_right_y_minus", {Input::Axis::RightY, -127}},
-};
-std::map<std::string, u32> string_to_keyboard_key_map = {
-    {"a", SDLK_A},
-    {"b", SDLK_B},
-    {"c", SDLK_C},
-    {"d", SDLK_D},
-    {"e", SDLK_E},
-    {"f", SDLK_F},
-    {"g", SDLK_G},
-    {"h", SDLK_H},
-    {"i", SDLK_I},
-    {"j", SDLK_J},
-    {"k", SDLK_K},
-    {"l", SDLK_L},
-    {"m", SDLK_M},
-    {"n", SDLK_N},
-    {"o", SDLK_O},
-    {"p", SDLK_P},
-    {"q", SDLK_Q},
-    {"r", SDLK_R},
-    {"s", SDLK_S},
-    {"t", SDLK_T},
-    {"u", SDLK_U},
-    {"v", SDLK_V},
-    {"w", SDLK_W},
-    {"x", SDLK_X},
-    {"y", SDLK_Y},
-    {"z", SDLK_Z},
-    {"0", SDLK_0},
-    {"1", SDLK_1},
-    {"2", SDLK_2},
-    {"3", SDLK_3},
-    {"4", SDLK_4},
-    {"5", SDLK_5},
-    {"6", SDLK_6},
-    {"7", SDLK_7},
-    {"8", SDLK_8},
-    {"9", SDLK_9},
-    {"kp0", SDLK_KP_0},
-    {"kp1", SDLK_KP_1},
-    {"kp2", SDLK_KP_2},
-    {"kp3", SDLK_KP_3},
-    {"kp4", SDLK_KP_4},
-    {"kp5", SDLK_KP_5},
-    {"kp6", SDLK_KP_6},
-    {"kp7", SDLK_KP_7},
-    {"kp8", SDLK_KP_8},
-    {"kp9", SDLK_KP_9},
-    {"comma", SDLK_COMMA},
-    {"period", SDLK_PERIOD},
-    {"question", SDLK_QUESTION},
-    {"semicolon", SDLK_SEMICOLON},
-    {"minus", SDLK_MINUS},
-    {"underscore", SDLK_UNDERSCORE},
-    {"lparenthesis", SDLK_LEFTPAREN},
-    {"rparenthesis", SDLK_RIGHTPAREN},
-    {"lbracket", SDLK_LEFTBRACKET},
-    {"rbracket", SDLK_RIGHTBRACKET},
-    {"lbrace", SDLK_LEFTBRACE},
-    {"rbrace", SDLK_RIGHTBRACE},
-    {"backslash", SDLK_BACKSLASH},
-    {"dash", SDLK_SLASH},
-    {"enter", SDLK_RETURN},
-    {"space", SDLK_SPACE},
-    {"tab", SDLK_TAB},
-    {"backspace", SDLK_BACKSPACE},
-    {"escape", SDLK_ESCAPE},
-    {"left", SDLK_LEFT},
-    {"right", SDLK_RIGHT},
-    {"up", SDLK_UP},
-    {"down", SDLK_DOWN},
-    {"lctrl", SDLK_LCTRL},
-    {"rctrl", SDLK_RCTRL},
-    {"lshift", SDLK_LSHIFT},
-    {"rshift", SDLK_RSHIFT},
-    {"lalt", SDLK_LALT},
-    {"ralt", SDLK_RALT},
-    {"lmeta", SDLK_LGUI},
-    {"rmeta", SDLK_RGUI},
-    {"lwin", SDLK_LGUI},
-    {"rwin", SDLK_RGUI},
-    {"leftbutton", SDL_BUTTON_LEFT},
-    {"rightbutton", SDL_BUTTON_RIGHT},
-    {"middlebutton", SDL_BUTTON_MIDDLE},
-    {"mousewheelup", SDL_EVENT_MOUSE_WHEEL_UP},
-    {"mousewheeldown", SDL_EVENT_MOUSE_WHEEL_DOWN},
-    {"mousewheelleft", SDL_EVENT_MOUSE_WHEEL_LEFT},
-    {"mousewheelright", SDL_EVENT_MOUSE_WHEEL_RIGHT},
-    {"kpperiod", SDLK_KP_PERIOD},
-    {"kpcomma", SDLK_KP_COMMA},
-    {"kpdivide", SDLK_KP_DIVIDE},
-    {"kpmultiply", SDLK_KP_MULTIPLY},
-    {"kpminus", SDLK_KP_MINUS},
-    {"kpplus", SDLK_KP_PLUS},
-    {"kpenter", SDLK_KP_ENTER},
-    {"kpequals", SDLK_KP_EQUALS},
-};
-std::map<std::string, u32> string_to_keyboard_mod_key_map = {
-    {"lshift", SDL_KMOD_LSHIFT}, {"rshift", SDL_KMOD_RSHIFT}, {"lctrl", SDL_KMOD_LCTRL},
-    {"rctrl", SDL_KMOD_RCTRL},   {"lalt", SDL_KMOD_LALT},     {"ralt", SDL_KMOD_RALT},
-    {"shift", SDL_KMOD_SHIFT},   {"ctrl", SDL_KMOD_CTRL},     {"alt", SDL_KMOD_ALT},
-    {"l_meta", SDL_KMOD_LGUI},   {"r_meta", SDL_KMOD_RGUI},   {"meta", SDL_KMOD_GUI},
-    {"lwin", SDL_KMOD_LGUI},     {"rwin", SDL_KMOD_RGUI},     {"win", SDL_KMOD_GUI},
-    {"none", SDL_KMOD_NONE}, // if you want to be fancy
-};
-
-// Button map: maps key+modifier to controller button
-std::map<KeyBinding, u32> button_map = {};
-std::map<KeyBinding, AxisMapping> axis_map = {};
-
-// Flags and values for varying purposes
-int mouse_joystick_binding = 0;
-float mouse_deadzone_offset = 0.5, mouse_speed = 1, mouse_speed_offset = 0.125;
-Uint32 mouse_polling_id = 0;
-bool mouse_enabled = false, leftjoystick_halfmode = false, rightjoystick_halfmode = false;
-
-// i wrapped it in a function so I can collapse it
-std::string getDefaultKeyboardConfig() {
-    std::string default_config =
-        R"(## SPDX-FileCopyrightText: Copyright 2024 shadPS4 Emulator Project
-## SPDX-License-Identifier: GPL-2.0-or-later
- 
-#Default controller button mappings
-
-#Taken keys:
-#F11 : fullscreen
-#F10 : FPS counter
-#F9  : toggle mouse capture
-#F8  : reparse keyboard input(this)
-#F7  : toggle mouse-to-joystick input 
-#      (it overwrites everything else to that joystick, so this is required)
-
-#This is a mapping for Bloodborne, inspired by other Souls titles on PC.
-
-#This is a quick and dirty implementation of binding the mouse to a user-specified joystick
-mouse_to_joystick = right;
-
-#Use another item(healing), change status in inventory
-triangle = f;
-#Dodge, back in inventory
-circle = space;
-#Interact, select item in inventory
-cross = e;
-#Use quick item, remove item in inventory
-square = r;
-
-#Emergency extra bullets
-up = w, lalt;
-#Change quick item
-down = s, lalt;
-#Change weapon in left hand
-left = a, lalt;
-#Change weapon in right hand
-right = d, lalt;
-
-#Menu
-options = escape;
-#Gestures
-touchpad = g;
-
-#Transform
-l1 = rightbutton, lshift;
-#Shoot
-r1 = leftbutton;
-#Light attack
-l2 = rightbutton;
-#Heavy attack
-r2 = leftbutton, lshift;
-#Does nothing
-l3 = x;
-#Center cam, lock on
-r3 = q;
-
-#Axis mappings
-#Move
-axis_left_x_minus = a;
-axis_left_x_plus = d;
-axis_left_y_minus = w;
-axis_left_y_plus = s;
-)";
-    return default_config;
-}
-
-void WindowSDL::parseInputConfig(const std::string& filename) {
-    // Read configuration file.
-    const auto config_file = Common::FS::GetUserPath(Common::FS::PathType::UserDir) / filename;
-    if (!std::filesystem::exists(config_file)) {
-        // create it
-        std::ofstream file;
-        file.open(config_file, std::ios::out);
-        if (file.is_open()) {
-            file << getDefaultKeyboardConfig();
-            file.close();
-            std::cout << "Config file generated.\n";
-        } else {
-            std::cerr << "Error creating file!\n";
-        }
-    }
-    std::ifstream file(config_file);
-    if (!file.is_open()) {
-        std::cerr << "Error opening file: " << filename << std::endl;
-        return;
-    }
-    // we reset this here so in case the user fucks up we can fall back to default
-    mouse_deadzone_offset = 0.5;
-    mouse_speed = 1;
-    mouse_speed_offset = 0.125;
-    button_map.clear();
-    axis_map.clear();
-    int lineCount = 0;
-    std::string line = "";
-    while (std::getline(file, line)) {
-        lineCount++;
-        // strip the ; and whitespace
-        line.erase(std::remove(line.begin(), line.end(), ' '), line.end());
-        if (line[line.length() - 1] == ';') {
-            line = line.substr(0, line.length() - 1);
-        }
-        // Ignore comment lines
-        if (line.empty() || line[0] == '#') {
-            continue;
-        }
-        // Split the line by '='
-        std::size_t equal_pos = line.find('=');
-        if (equal_pos == std::string::npos) {
-            std::cerr << "Invalid line format at line: " << lineCount << " data: " << line
-                      << std::endl;
-            continue;
-        }
-
-        std::string controller_input = line.substr(0, equal_pos);
-        std::string kbm_input = line.substr(equal_pos + 1);
-        KeyBinding binding = {0, SDL_KMOD_NONE};
-
-        // special check for mouse to joystick input
-        if (controller_input == "mouse_to_joystick") {
-            if (kbm_input == "left") {
-                mouse_joystick_binding = 1;
-            } else if (kbm_input == "right") {
-                mouse_joystick_binding = 2;
-            } else {
-                mouse_joystick_binding = 0; // default to 'none' or invalid
-            }
-            continue;
-        }
-        // first we parse the binding, and if its wrong, we skip to the next line
-        std::size_t comma_pos = kbm_input.find(',');
-        if (comma_pos != std::string::npos) {
-            // Handle key + modifier
-            std::string key = kbm_input.substr(0, comma_pos);
-            std::string mod = kbm_input.substr(comma_pos + 1);
-
-            auto key_it = string_to_keyboard_key_map.find(key);
-            auto mod_it = string_to_keyboard_mod_key_map.find(mod);
-
-            if (key_it != string_to_keyboard_key_map.end() &&
-                mod_it != string_to_keyboard_mod_key_map.end()) {
-                binding.key = key_it->second;
-                binding.modifier = mod_it->second;
-            } else if (controller_input == "mouse_movement_params") {
-                // handle mouse movement params
-                float p1 = 0.5, p2 = 1, p3 = 0.125;
-                std::size_t second_comma_pos = kbm_input.find(',');
-                try {
-                    p1 = std::stof(key);
-                    p2 = std::stof(mod.substr(0, second_comma_pos));
-                    p3 = std::stof(mod.substr(second_comma_pos + 1));
-                    mouse_deadzone_offset = p1;
-                    mouse_speed = p2;
-                    mouse_speed_offset = p3;
-                } catch (...) {
-                    // fallback to default values
-                    mouse_deadzone_offset = 0.5;
-                    mouse_speed = 1;
-                    mouse_speed_offset = 0.125;
-                    std::cerr << "Parsing error while parsing kbm inputs at line " << lineCount
-                              << " line data: " << line << "\n";
-                }
-                continue;
-            } else {
-                std::cerr << "Syntax error while parsing kbm inputs at line " << lineCount
-                          << " line data: " << line << "\n";
-                continue; // skip
-            }
-        } else {
-            // Just a key without modifier
-            auto key_it = string_to_keyboard_key_map.find(kbm_input);
-            if (key_it != string_to_keyboard_key_map.end()) {
-                binding.key = key_it->second;
-            } else {
-                std::cerr << "Syntax error while parsing kbm inputs at line " << lineCount
-                          << " line data: " << line << "\n";
-                continue; // skip
-            }
-        }
-
-        // Check for axis mapping (example: axis_left_x_plus)
-        auto axis_it = string_to_axis_map.find(controller_input);
-        auto button_it = string_to_cbutton_map.find(controller_input);
-        if (axis_it != string_to_axis_map.end()) {
-            axis_map[binding] = axis_it->second;
-        } else if (button_it != string_to_cbutton_map.end()) {
-            button_map[binding] = button_it->second;
-        } else {
-            std::cerr << "Syntax error while parsing kbm inputs at line " << lineCount
-                      << " line data: " << line << "\n";
-        }
-    }
-    file.close();
-}
-
-=======
->>>>>>> 7ab50857
 Uint32 WindowSDL::keyRepeatCallback(void* param, Uint32 id, Uint32 interval) {
     auto* data = (std::pair<WindowSDL*, SDL_Event*>*)param;
     KeyBinding binding(data->second);
@@ -826,14 +427,11 @@
         controller->Axis(0, axis_y, Input::GetAxis(-0x80, 0x80, 0));
     }
 }
-<<<<<<< HEAD
-=======
 
 static Uint32 SDLCALL PollController(void* userdata, SDL_TimerID timer_id, Uint32 interval) {
     auto* controller = reinterpret_cast<Input::GameController*>(userdata);
     return controller->Poll();
 }
->>>>>>> 7ab50857
 
 WindowSDL::WindowSDL(s32 width_, s32 height_, Input::GameController* controller_,
                      std::string_view window_title)
@@ -886,15 +484,7 @@
     window_info.render_surface = SDL_Metal_GetLayer(SDL_Metal_CreateView(window));
 #endif
     // initialize kbm controls
-<<<<<<< HEAD
-    parseInputConfig("keyboardInputConfig.ini");
-    // Start polling the mouse
-    if (mouse_polling_id == 0) {
-        mouse_polling_id = SDL_AddTimer(33, mousePolling, (void*)this);
-    }
-=======
     parseInputConfig(std::string(Common::ElfInfo::Instance().GameSerial()));
->>>>>>> 7ab50857
 }
 
 WindowSDL::~WindowSDL() = default;
@@ -952,15 +542,12 @@
         break;
     }
 }
-<<<<<<< HEAD
-=======
 
 void WindowSDL::initTimers() {
     SDL_AddTimer(100, &PollController, controller);
     SDL_AddTimer(33, mousePolling, (void*)this);
 }
 
->>>>>>> 7ab50857
 void WindowSDL::onResize() {
     SDL_GetWindowSizeInPixels(window, &width, &height);
     ImGui::Core::OnResize();
@@ -1005,11 +592,7 @@
     if (event->type == SDL_EVENT_KEY_DOWN) {
         // Reparse kbm inputs
         if (binding.key == SDLK_F8) {
-<<<<<<< HEAD
-            parseInputConfig("keyboardInputConfig.ini");
-=======
             parseInputConfig(std::string(Common::ElfInfo::Instance().GameSerial()));
->>>>>>> 7ab50857
         }
         // Toggle mouse capture and movement input
         else if (binding.key == SDLK_F9) {
@@ -1029,15 +612,12 @@
         }
     }
 
-<<<<<<< HEAD
-=======
     // Check for modifier toggle
     auto modkey_toggle_it = key_to_modkey_toggle_map.find(binding.key);
     modkey_toggle_it->second.second ^=
         (modkey_toggle_it != key_to_modkey_toggle_map.end() &&
          (binding.modifier & (~modkey_toggle_it->second.first)) == SDL_KMOD_NONE && input_down);
 
->>>>>>> 7ab50857
     // Check if the current key+modifier is a button or axis mapping
     // first only exact matches
     auto button_it = FindKeyAllowingPartialModifiers(button_map, binding);
