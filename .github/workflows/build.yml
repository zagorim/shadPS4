--- conflicted
+++ resolved
@@ -406,13 +406,8 @@
         name: shadps4-linux-flatpak-${{ needs.get-info.outputs.date }}-${{ needs.get-info.outputs.shorthash }}
 
   pre-release:
-<<<<<<< HEAD
     if: github.ref == 'refs/heads/main' && github.repository == 'shadps4-emu/shadPS4' && github.event_name == 'push'
     needs: [get-info, windows-sdl, windows-qt, macos-sdl, macos-qt, linux-sdl, linux-qt, linux-flatpak]
-=======
-    if: github.ref == 'refs/heads/mainBB' && github.repository == 'diegolix29/shadPS4' && github.event_name == 'push'
-    needs: [get-info, windows-sdl, windows-qt, macos-sdl, macos-qt, linux-sdl, linux-qt]
->>>>>>> 8dda02ea
     runs-on: ubuntu-latest
     steps:
     - name: Download all artifacts
